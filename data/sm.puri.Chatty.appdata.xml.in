--- conflicted
+++ resolved
@@ -3,17 +3,10 @@
     <id>sm.puri.Chatty</id>
     <metadata_license>CC0-1.0</metadata_license>
     <project_license>GPL-3.0-or-later</project_license>
-<<<<<<< HEAD
-    <name>Chatty</name>
-    <summary>A messaging application</summary>
-    <description>
-        <p>Chatty is a messaging application supporting XMPP and SMS.</p>
-=======
     <name>Chats</name>
     <summary>A messaging application</summary>
     <description>
         <p>Chats is a messaging application supporting XMPP and SMS.</p>
->>>>>>> 49c3769c
     </description>
     <url type="homepage">https://source.puri.sm/Librem5/chatty</url>
     <translation type="gettext">nautilus</translation>
@@ -37,8 +30,4 @@
             </description>
 		</release>
 	</releases>
-<<<<<<< HEAD
 </component>
-=======
-</component>
->>>>>>> 49c3769c
