#
# antpanlinux <ant.pandolfo@gmail.com>, 2019. #zanata-2022.
#
msgid ""
msgstr ""
"Project-Id-Version: purism-chatty\n"
"Report-Msgid-Bugs-To: https://source.puri.sm/Librem5/chatty/issues\n"
<<<<<<< HEAD
"POT-Creation-Date: 2022-04-20 15:25+0000\n"
"PO-Revision-Date: 2022-04-20 16:35+0200\n"
=======
"POT-Creation-Date: 2022-04-28 15:25+0000\n"
"PO-Revision-Date: 2022-05-03 15:18+0200\n"
>>>>>>> 915214d1
"Last-Translator: antpanlinux <ant.pandolfo@gmail.com>\n"
"Language-Team: Italian\n"
"Language: it\n"
"MIME-Version: 1.0\n"
"Content-Type: text/plain; charset=UTF-8\n"
"Content-Transfer-Encoding: 8bit\n"
"X-Generator: Gtranslator 3.38.0\n"
"Plural-Forms: nplurals=2; plural=(n != 1)\n"

#: data/sm.puri.Chatty.desktop.in:3 data/sm.puri.Chatty.metainfo.xml.in:6
<<<<<<< HEAD
#: src/chatty-application.c:333 src/ui/chatty-window.ui:226
=======
#: src/chatty-application.c:333 src/chatty-window.c:330
#: src/ui/chatty-window.ui:265
>>>>>>> 915214d1
msgid "Chats"
msgstr "Chats"

#: data/sm.puri.Chatty.desktop.in:6
msgid "SMS and XMPP chat application"
msgstr "Applicazione chat SMMS e XMPP"

#: data/sm.puri.Chatty.desktop.in:7
msgid "XMPP;SMS;chat;jabber;messaging;modem"
msgstr "XMPP;SMS;chat;jabber;messaggi;modem"

#: data/sm.puri.Chatty.gschema.xml:7 data/sm.puri.Chatty.gschema.xml:8
msgid "Whether the application is launching the first time"
msgstr "Se l'applicazione viene avviata per la prima volta"

#: data/sm.puri.Chatty.gschema.xml:13
msgid "Country code in ISO 3166-1 alpha-2 format"
msgstr "Codice paese in formato ISO 3166-1 alpha-2"

#: data/sm.puri.Chatty.gschema.xml:14
msgid "Two letter country code of the last available SIM/Network"
msgstr "Codice paese di due lettere dell'ultima SIM/Rete disponibile"

#: data/sm.puri.Chatty.gschema.xml:19
msgid "Send message read receipts"
msgstr "Inviare conferme di lettura dei messaggi"

#: data/sm.puri.Chatty.gschema.xml:20
msgid "Whether to send the status of the message if read"
msgstr "Se inviare che il messaggio è stato letto"

#: data/sm.puri.Chatty.gschema.xml:25
msgid "Message carbon copies"
msgstr "Copie carbone dei messaggi"

#: data/sm.puri.Chatty.gschema.xml:26 src/ui/chatty-settings-dialog.ui:554
msgid "Share chat history among devices"
msgstr "Condividi la cronologia chat tra i dispositivi"

#: data/sm.puri.Chatty.gschema.xml:31
msgid "Enable Message Archive Management"
msgstr "Attiva la Gestione dell'Archivio dei Messaggi"

#: data/sm.puri.Chatty.gschema.xml:32
msgid "Enable MAM archive synchronization from the server"
msgstr "Attiva la sincronizzazione dell'archivio GAM dal server"

#: data/sm.puri.Chatty.gschema.xml:37
msgid "Enable purple"
msgstr "Attiva purple"

#: data/sm.puri.Chatty.gschema.xml:38 src/ui/chatty-settings-dialog.ui:511
msgid "Enable purple accounts"
msgstr "Attiva gli account purple"

#: data/sm.puri.Chatty.gschema.xml:43
msgid "Send typing notifications"
msgstr "Invia notifiche di scrittura"

#: data/sm.puri.Chatty.gschema.xml:44
msgid "Whether to Send typing notifications"
msgstr "Se inviare le notifiche di scrittura"

#: data/sm.puri.Chatty.gschema.xml:49 data/sm.puri.Chatty.gschema.xml:50
msgid "Mark Idle users differently"
msgstr "Segna in modo diverso gli utenti inattivi"

#: data/sm.puri.Chatty.gschema.xml:55 data/sm.puri.Chatty.gschema.xml:56
msgid "Indicate unknown contacts"
msgstr "Indica contatti sconosciuti"

#: data/sm.puri.Chatty.gschema.xml:61
msgid "Convert text to emoticons"
msgstr "Converti il testo in faccine "

#: data/sm.puri.Chatty.gschema.xml:62
msgid "Convert text matching emoticons as real emoticons"
msgstr "Converti il testo che corrisponde alle faccine in faccine reali"

#: data/sm.puri.Chatty.gschema.xml:67
msgid "Enter key sends the message"
msgstr "Il tasto Invio invia il messaggio"

#: data/sm.puri.Chatty.gschema.xml:68
msgid "Whether pressing Enter key sends the message"
msgstr "Se premendo il tasto Invio si invia il messaggio"

#: data/sm.puri.Chatty.gschema.xml:73
msgid "Request SMS delivery reports"
msgstr "Richiedi rapporto di consegna SMS"

#: data/sm.puri.Chatty.gschema.xml:74
msgid "Whether to request delivery reports for outgoing SMS"
msgstr "Se richiedere rapporto di consegna per gli SMS inviati"

#: data/sm.puri.Chatty.gschema.xml:79
msgid "Enable experimental features"
msgstr "Abilita le caratteristiche sperimentali"

#: data/sm.puri.Chatty.gschema.xml:80
msgid "Whether to enable experimental features"
msgstr "Se abilitare le caratteristiche sperimentali"

#: data/sm.puri.Chatty.gschema.xml:85
msgid "Window maximized"
msgstr "Finestra massimizzata"

#: data/sm.puri.Chatty.gschema.xml:86
msgid "Window maximized state"
msgstr "Stato della finestra massimizzata"

#: data/sm.puri.Chatty.gschema.xml:91
msgid "Window size"
msgstr "Dimensioni della finestra"

#: data/sm.puri.Chatty.gschema.xml:92
msgid "Window size (width, height)."
msgstr "Dimensioni della finestra (larghezza, altezza)."

#: data/sm.puri.Chatty.metainfo.xml.in:7
msgid "A messaging application"
msgstr "Un'applicazione di messaggistica"

#: data/sm.puri.Chatty.metainfo.xml.in:9
msgid "Chats is a messaging application supporting XMPP and SMS."
msgstr "Chats è un'applicazione di messaggistica che supporta XMPP e SMS."

#: data/sm.puri.Chatty.metainfo.xml.in:16
msgid "Chats message window"
msgstr "Finestra di messaggio Chats"

#: src/chatty-application.c:76
msgid "Show release version"
msgstr "Mostra versione"

#: src/chatty-application.c:77
msgid "Start in daemon mode"
msgstr "Avvia in modalità demone"

#: src/chatty-application.c:78
msgid "Disable all accounts"
msgstr "Disattiva tutti gli account"

#: src/chatty-application.c:79
msgid "Enable libpurple debug messages"
msgstr "Attiva i messaggi di debug libpurple"

#: src/chatty-application.c:81
msgid "Enable verbose libpurple debug messages"
msgstr "Attiva i messaggi dettagliati di debug libpurple"

#: src/chatty-application.c:142
#, c-format
msgid ""
"There was an error displaying help:\n"
"%s"
msgstr ""
"Errore nella visualizzazione dell'aiuto:\n"
"%s"

#: src/chatty-avatar.c:158 src/chatty-contact-list.c:391
msgid "Send To"
msgstr "Invia a"

#: src/chatty-chat-list.c:175
msgid "Select a contact with the <b>“+”</b> button in the titlebar."
msgstr ""
"Seleziona un contatto con il pulsante <b>“+”</b> della barra del titolo."

#: src/chatty-chat-list.c:179
msgid "Add instant messaging accounts in Preferences."
msgstr "Aggiungi gli account di messaggistica istantanea in Preferenze."

#: src/chatty-chat-list.c:215 src/chatty-contact-list.c:282
msgid "No Search Results"
msgstr "Non è stato trovato nulla "

#: src/chatty-chat-list.c:216
msgid "Try different search"
msgstr "Cerca in modo diverso"

#: src/chatty-chat-list.c:220
msgid "No archived chats"
msgstr "Nessuna chat archiviata"

#: src/chatty-chat-list.c:222
msgid "Start Chatting"
msgstr "Inizia a chattare"

#: src/chatty-chat-view.c:212
msgid "This is an SMS conversation"
msgstr "Questa è una conversazione SMS"

#: src/chatty-chat-view.c:214 src/chatty-chat-view.c:220
msgid "Your messages are not encrypted, and carrier rates may apply"
msgstr ""
"Il tuo messaggio non è cifrato, e possono essere applicate le tariffe del "
"operatore"

#: src/chatty-chat-view.c:218
msgid "This is an IM conversation"
msgstr "Questa è una conversazione IM"

#: src/chatty-chat-view.c:224
msgid "Your messages are encrypted"
msgstr "Il tuo messaggio è cifrato"

#: src/chatty-chat-view.c:227
msgid "Your messages are not encrypted"
msgstr "Il tuo messaggio non è cifrato"

#: src/chatty-chat-view.c:414
msgid "Select File..."
msgstr "Seleziona file..."

#: src/chatty-chat-view.c:417 src/purple/chatty-purple-request.c:175
<<<<<<< HEAD
#: src/chatty-window.c:352 src/dialogs/chatty-pp-chat-info.c:90
=======
#: src/chatty-window.c:413 src/dialogs/chatty-pp-chat-info.c:90
>>>>>>> 915214d1
#: src/dialogs/chatty-ma-account-details.c:119
#: src/dialogs/chatty-pp-account-details.c:91
#: src/ui/chatty-dialog-join-muc.ui:21 src/ui/chatty-info-dialog.ui:44
#: src/ui/chatty-info-dialog.ui:54
msgid "Cancel"
msgstr "Annulla"

#: src/chatty-chat-view.c:418 src/purple/chatty-purple-request.c:177
#: src/dialogs/chatty-pp-chat-info.c:89
#: src/dialogs/chatty-ma-account-details.c:118
#: src/dialogs/chatty-pp-account-details.c:90
msgid "Open"
msgstr "Apri"

#: src/chatty-chat.c:635
msgid "Empty room"
msgstr "Stanza vuota"

#. TRANSLATORS: %s are name/user-id/phone numbers of two users
#: src/chatty-chat.c:642
#, c-format
msgid "%s and %s"
msgstr "%s e %s"

#: src/chatty-chat.c:644
#, c-format
msgid "%s and %u other"
msgid_plural "%s and %u others"
msgstr[0] "%s e %u altro"
msgstr[1] "%s e %u altri"

#: src/chatty-contact-list.c:247 src/dialogs/chatty-mm-chat-info.c:121
msgid "Unknown Contact"
msgstr "Contatto sconosciuto"

#: src/chatty-contact-list.c:283
msgid "Try different search, or type a valid number to create new chat"
msgstr ""
"Prova una ricerca diversa, o digita un numero valido per creare una nuova "
"chat"

#: src/chatty-contact-list.c:287
msgid "No Contacts"
msgstr "Nessun contatto"

#: src/chatty-clock.c:86
msgid "Just Now"
msgstr "Adesso"

#. TRANSLATORS: Timestamp with 12 hour time, e.g. “06∶42 PM”.
#. * See https://docs.gtk.org/glib/method.DateTime.format.html
#.
#: src/chatty-clock.c:95 src/chatty-clock.c:125
msgid "%I∶%M %p"
msgstr "%I∶%M %p"

#: src/chatty-clock.c:104
#, c-format
msgid "%lu minute ago"
msgid_plural "%lu minutes ago"
msgstr[0] "%lu minuto fa"
msgstr[1] "%lu minuti fa"

#: src/chatty-clock.c:112
msgid "Today %H∶%M"
msgstr "Oggi %H∶%M"

#. TRANSLATORS: Timestamp with 12 hour time, e.g. “Today 06∶42 PM”.
#. * See https://docs.gtk.org/glib/method.DateTime.format.html
#.
#: src/chatty-clock.c:120
msgid "Today %I∶%M %p"
msgstr "Oggi %I∶%M %p"

#: src/chatty-clock.c:132
msgid "Yesterday %H∶%M"
msgstr "Ieri %H∶%M"

#. TRANSLATORS: Timestamp with 12 hour time, e.g. “Yesterday 06∶42 PM”.
#. * See https://docs.gtk.org/glib/method.DateTime.format.html
#.
#: src/chatty-clock.c:137
msgid "Yesterday %I∶%M %p"
msgstr "Ieri %I∶%M %p"

#. TRANSLATORS: Timestamp from more than 7 days ago or future date
#. * (eg: when the system time is wrong), e.g. “2022-01-01”.
#. * See https://docs.gtk.org/glib/method.DateTime.format.html
#.
#: src/chatty-clock.c:153
msgid "%Y-%m-%d"
msgstr "%Y-%m-%d"

#. TRANSLATORS: %s is the Device ID
#: src/chatty-fp-row.c:131
#, c-format
msgid "Device ID %s fingerprint:"
msgstr "Impronta digitale dell'ID del dispositivo %s:"

#: src/chatty-list-row.c:118
msgid "Owner"
msgstr "Proprietario"

#: src/chatty-list-row.c:121
msgid "Moderator"
msgstr "Moderatore"

#: src/chatty-list-row.c:124
msgid "Member"
msgstr "Membro"

#: src/chatty-manager.c:727
#, c-format
msgid "“%s” is not a valid URI"
msgstr "“%s” non è un URI valido"

#: src/chatty-message-row.c:82
msgid "Copy"
msgstr "Copia"

#: src/chatty-notification.c:181
msgid "Open Message"
msgstr "Apri messaggio"

#: src/chatty-notification.c:214
#, c-format
msgid "New message from %s"
msgstr "Nuovo messaggio da %s"

#: src/chatty-notification.c:216
msgid "Message Received"
msgstr "Messaggio ricevuto"

#: src/purple/chatty-purple-notify.c:44 src/matrix/matrix-utils.c:505
msgid "Close"
msgstr "Chiudi"

#: src/purple/chatty-purple-request.c:170
msgid "Save File..."
msgstr "Salva file..."

#: src/purple/chatty-purple-request.c:171
msgid "Open File..."
msgstr "Apri file..."

#: src/purple/chatty-purple-request.c:177
msgid "Save"
msgstr "Salva"

#: src/purple/chatty-purple.c:240
msgid "Contact added"
msgstr "Contatto aggiunto"

#: src/purple/chatty-purple.c:242
#, c-format
msgid "User %s has added %s to the contacts"
msgstr "L'utente %s ha aggiunto %s ai contatti"

#: src/purple/chatty-purple.c:262
#, c-format
msgid "Authorize %s?"
msgstr "Autorizzi %s?"

#: src/purple/chatty-purple.c:264 src/matrix/matrix-utils.c:509
msgid "Reject"
msgstr "Rifiuta"

#: src/purple/chatty-purple.c:265 src/matrix/matrix-utils.c:510
msgid "Accept"
msgstr "Accetta"

#: src/purple/chatty-purple.c:268
#, c-format
msgid "Add %s to contact list"
msgstr "Aggiungi %s alla lista contatti"

#: src/purple/chatty-purple.c:587
msgid "Login failed"
msgstr "Login fallito"

#: src/purple/chatty-purple.c:592
msgid "Please check ID and password"
msgstr "Per favore controlla ID e password"

#: src/chatty-secret-store.c:98
#, c-format
msgid "Chatty password for \"%s\""
msgstr "Password Chatty per \"%s\""

<<<<<<< HEAD
#: src/chatty-window.c:338
=======
#: src/chatty-window.c:399
>>>>>>> 915214d1
#, c-format
msgid "Delete chat with “%s”"
msgstr "Elimina chat con “%s”"

<<<<<<< HEAD
#: src/chatty-window.c:339
msgid "This deletes the conversation history"
msgstr "Questo elimina la cronologia delle conversazioni"

#: src/chatty-window.c:341
=======
#: src/chatty-window.c:400
msgid "This deletes the conversation history"
msgstr "Questo elimina la cronologia delle conversazioni"

#: src/chatty-window.c:402
>>>>>>> 915214d1
#, c-format
msgid "Disconnect group chat “%s”"
msgstr "Disconnetti la chat di gruppo “%s”"

<<<<<<< HEAD
#: src/chatty-window.c:342
msgid "This removes chat from chats list"
msgstr "Questo rimuove la chat dalla lista delle chat"

#: src/chatty-window.c:354
msgid "Delete"
msgstr "Elimina"

#: src/chatty-window.c:433
msgid "You shall no longer be notified for new messages, continue?"
msgstr "Non sarai più notificato se riceverai nuovi messaggi. Vuoi continuare?"

#: src/chatty-window.c:529
msgid "An SMS and XMPP messaging client"
msgstr "Un client di messaggistica SMS e XMPP"

#: src/chatty-window.c:536
=======
#: src/chatty-window.c:403
msgid "This removes chat from chats list"
msgstr "Questo rimuove la chat dalla lista delle chat"

#: src/chatty-window.c:415
msgid "Delete"
msgstr "Elimina"

#: src/chatty-window.c:493
msgid "You shall no longer be notified for new messages, continue?"
msgstr "Non sarai più notificato se riceverai nuovi messaggi. Vuoi continuare?"

#: src/chatty-window.c:568
msgid "Archived"
msgstr "Archiviata"

#: src/chatty-window.c:621
msgid "An SMS and XMPP messaging client"
msgstr "Un client di messaggistica SMS e XMPP"

#: src/chatty-window.c:628
>>>>>>> 915214d1
msgid "translator-credits"
msgstr ""
"Pandolfo Antonio <ant.pandolfo@gmail.com>\n"
"Vittorio <postav@pm.me>, 2021"

<<<<<<< HEAD
#: src/chatty-window.c:874
msgid "Any Protocol"
msgstr "Qualsiasi Protocollo"

#: src/chatty-window.c:875 src/ui/chatty-settings-dialog.ui:627
msgid "Matrix"
msgstr "Matrix"

#: src/chatty-window.c:876
msgid "SMS/MMS"
msgstr "SMS/MMS"

#: src/chatty-window.c:879 src/ui/chatty-settings-dialog.ui:615
msgid "XMPP"
msgstr "XMPP"

#: src/chatty-window.c:882 src/ui/chatty-settings-dialog.ui:641
=======
#: src/chatty-window.c:978
msgid "Any Protocol"
msgstr "Qualsiasi Protocollo"

#: src/chatty-window.c:979 src/ui/chatty-settings-dialog.ui:627
msgid "Matrix"
msgstr "Matrix"

#: src/chatty-window.c:980
msgid "SMS/MMS"
msgstr "SMS/MMS"

#: src/chatty-window.c:983 src/ui/chatty-settings-dialog.ui:615
msgid "XMPP"
msgstr "XMPP"

#: src/chatty-window.c:986 src/ui/chatty-settings-dialog.ui:641
>>>>>>> 915214d1
msgid "Telegram"
msgstr "Telegram"

#: src/dialogs/chatty-mm-chat-info.c:140
msgctxt "Refer to self in contact list"
msgid "You"
msgstr "Tu"

#: src/dialogs/chatty-pp-chat-info.c:86
#: src/dialogs/chatty-ma-account-details.c:115
#: src/dialogs/chatty-pp-account-details.c:87
msgid "Set Avatar"
msgstr "Scegli la foto profilo"

#: src/dialogs/chatty-pp-chat-info.c:96
#: src/dialogs/chatty-ma-account-details.c:125
#: src/dialogs/chatty-pp-account-details.c:97
msgid "Images"
msgstr "Immagini"

#: src/dialogs/chatty-pp-chat-info.c:206
msgid "Encryption is not available"
msgstr "Cifratura non disponibile"

#: src/dialogs/chatty-pp-chat-info.c:210
msgid "This chat is encrypted"
msgstr "Questa chat è cifrata"

#: src/dialogs/chatty-pp-chat-info.c:214
msgid "This chat is not encrypted"
msgstr "Questa chat non è cifrata"

#: src/dialogs/chatty-pp-chat-info.c:238
msgid "Encryption not available"
msgstr "Cifratura non disponibile"

#: src/dialogs/chatty-pp-chat-info.c:259
#, c-format
msgid "%u Member"
msgid_plural "%u Members"
msgstr[0] "%u Membro"
msgstr[1] "%u Membri"

#: src/dialogs/chatty-pp-chat-info.c:293
msgid "Phone Number:"
msgstr "Numero di telefono:"

#: src/dialogs/chatty-pp-chat-info.c:295
msgid "XMPP ID:"
msgstr "ID XMPP:"

#: src/dialogs/chatty-pp-chat-info.c:300
msgid "Matrix ID:"
msgstr "ID Matrix:"

#: src/dialogs/chatty-pp-chat-info.c:303
msgid "Telegram ID:"
msgstr "ID Telegram:"

#: src/dialogs/chatty-new-chat-dialog.c:171
msgid "Add"
msgstr "Aggiungi"

#: src/dialogs/chatty-new-chat-dialog.c:181
msgid "Create"
msgstr "Crea"

#: src/dialogs/chatty-new-chat-dialog.c:187
msgid "Add Contact"
msgstr "Aggiungi contatto"

#: src/dialogs/chatty-new-chat-dialog.c:224
#, c-format
msgid "Error opening GNOME Contacts: %s"
msgstr "Errore durante l'apertura dei Contatti GNOME: %s"

#: src/dialogs/chatty-new-chat-dialog.c:452
msgid "SMS"
msgstr "SMS"

#: src/dialogs/chatty-new-chat-dialog.c:640
msgid "You"
msgstr "Tu"

#: src/dialogs/chatty-ma-account-details.c:385
#: src/dialogs/chatty-pp-account-details.c:178
msgid "connected"
msgstr "connesso"

#: src/dialogs/chatty-ma-account-details.c:387
#: src/dialogs/chatty-pp-account-details.c:180
msgid "connecting…"
msgstr "connessione in corso…"

#: src/dialogs/chatty-ma-account-details.c:389
#: src/dialogs/chatty-pp-account-details.c:182
msgid "disconnected"
msgstr "disconnesso"

#: src/dialogs/chatty-settings-dialog.c:255
#: src/dialogs/chatty-settings-dialog.c:405
msgid "Failed to verify server"
msgstr "Impossibile verificare il server"

#: src/dialogs/chatty-settings-dialog.c:306
#: src/dialogs/chatty-settings-dialog.c:385
msgid "Couldn't get Home server address"
msgstr "Impossibile ottenere l'indirizzo del server personale"

#: src/dialogs/chatty-settings-dialog.c:510
#: src/ui/chatty-ma-account-details.ui:182
#: src/ui/chatty-pp-account-details.ui:199
msgid "Delete Account"
msgstr "Elimina l'account"

#: src/dialogs/chatty-settings-dialog.c:513
#, c-format
msgid "Delete account %s?"
msgstr "Eliminare l'account %s?"

#: src/dialogs/chatty-settings-dialog.c:654
msgid "Restart chatty to disable purple"
msgstr "Riavvia Chatty per disattivare purple"

#: src/dialogs/chatty-settings-dialog.c:656
#: src/ui/chatty-settings-dialog.ui:512
msgid "Enable purple plugin"
msgstr "Attiva il plugin purple"

#: src/dialogs/chatty-settings-dialog.c:670
#: src/ui/chatty-settings-dialog.ui:279
msgid "SMS and MMS Settings"
msgstr "Impostazioni SMS e MMS"

#: src/dialogs/chatty-settings-dialog.c:672
#: src/ui/chatty-settings-dialog.ui:298
msgid "Purple Settings"
msgstr "Impostazioni purple"

#: src/dialogs/chatty-settings-dialog.c:674
msgid "New Account"
msgstr "Nuovo account"

#: src/dialogs/chatty-settings-dialog.c:676
#: src/ui/chatty-settings-dialog.ui:364
msgid "Blocked Contacts"
msgstr "Contatti bloccati"

#: src/dialogs/chatty-settings-dialog.c:678 src/ui/chatty-settings-dialog.ui:7
<<<<<<< HEAD
#: src/ui/chatty-window.ui:17
=======
#: src/ui/chatty-window.ui:30
>>>>>>> 915214d1
msgid "Preferences"
msgstr "Preferenze"

#: src/dialogs/chatty-settings-dialog.c:707
msgid "Select Protocol"
msgstr "Seleziona Protocollo"

#. TRANSLATORS: Only translate 'or'
#: src/dialogs/chatty-settings-dialog.c:948
msgid "@user:matrix.org or user@example.com"
msgstr "@user:matrix.org oppure user@example.com"

#: src/dialogs/chatty-settings-dialog.c:1057
msgid "Unblock contact"
msgstr "Sblocca contatto"

#: src/matrix/chatty-ma-account.c:296
msgid "Incorrect password"
msgstr "Password errata"

#: src/matrix/chatty-ma-account.c:299
msgid "_OK"
msgstr "_OK"

#: src/matrix/chatty-ma-account.c:300 src/ui/chatty-dialog-new-chat.ui:74
#: src/ui/chatty-settings-dialog.ui:47 src/ui/chatty-settings-dialog.ui:108
msgid "_Cancel"
msgstr "_Annulla"

#: src/matrix/chatty-ma-account.c:306
#, c-format
msgid "Please enter password for “%s”"
msgstr "Inserire la password per “%s”"

#: src/matrix/matrix-utils.c:474
#, c-format
msgid "The certificate for ‘%s’ has unknown CA"
msgstr "Il certificato per ‘%s’ ha una CA sconosciuta"

#: src/matrix/matrix-utils.c:476
#, c-format
msgid "The certificate for ‘%s’ is self-signed"
msgstr "Il certificato per ‘%s’ è autofirmato"

#: src/matrix/matrix-utils.c:480
#, c-format
msgid "The certificate for ‘%s’ has expired"
msgstr "Il certificato per ‘%s’ è scaduto"

#: src/matrix/matrix-utils.c:484
#, c-format
msgid "The certificate for ‘%s’ has been revoked"
msgstr "Il certificato per ‘%s’ è stato revocato"

#: src/matrix/matrix-utils.c:493
#, c-format
msgid "Error validating certificate for ‘%s’"
msgstr "Errore durante la convalida del certificato per ‘%s’"

#. TRANSLATORS: Timestamp for minute accuracy, e.g. “2020-08-11 15:27”.
#. See https://developer.gnome.org/glib/stable/glib-GDateTime.html#g-date-time-format
#.
#: src/mm/chatty-mmsd.c:827
msgid "%Y-%m-%d %H∶%M"
msgstr "%Y-%m-%d %H∶%M"

#: src/mm/chatty-mmsd.c:1111
#, c-format
msgid "You received an MMS, but it expired on: %s"
msgstr "Hai ricevuto un MMS, ma è scaduto il: %s"

#: src/mm/chatty-mmsd.c:1114
msgid "You received an empty MMS."
msgstr "Hai ricevuto un MMS vuoto."

#: src/ui/chatty-dialog-join-muc.ui:17
msgid "New Group Chat"
msgstr "Nuova chat di gruppo"

#: src/ui/chatty-dialog-join-muc.ui:34
msgid "Join Chat"
msgstr "Entra in chat"

#: src/ui/chatty-dialog-join-muc.ui:82 src/ui/chatty-dialog-new-chat.ui:269
msgid "Select chat account"
msgstr "Seleziona account"

#: src/ui/chatty-dialog-join-muc.ui:152
msgid "Password (optional)"
msgstr "Password (opzionale)"

#: src/ui/chatty-dialog-new-chat.ui:126
msgid "Group Title"
msgstr "Titolo del gruppo"

#: src/ui/chatty-dialog-new-chat.ui:177
msgid "Add members from contacts…"
msgstr "Aggiungi membri dai contatti…"

#: src/ui/chatty-dialog-new-chat.ui:223
msgid "Send To:"
msgstr "Invia a:"

#: src/ui/chatty-dialog-new-chat.ui:308
msgid "Name (optional)"
msgstr "Nome (opzionale)"

#: src/ui/chatty-dialog-new-chat.ui:351
msgid "Add to Contacts"
msgstr "Aggiungi ai contatti"

#: src/ui/chatty-file-item.ui:28
msgid "Remove Attachment"
msgstr "Rimuovi allegato"

#: src/ui/chatty-info-dialog.ui:17 src/ui/chatty-window.ui:139
msgid "Chat Details"
msgstr "Dettagli chat"

#: src/ui/chatty-info-dialog.ui:64
msgid "Apply"
msgstr "Applica"

#: src/ui/chatty-info-dialog.ui:82
msgid "Invite"
msgstr "Invita"

#: src/ui/chatty-ma-chat-info.ui:67 src/ui/chatty-ma-account-details.ui:233
msgid "Matrix ID"
msgstr "ID Matrix"

#: src/ui/chatty-ma-chat-info.ui:93 src/ui/chatty-pp-chat-info.ui:289
msgid "Chat settings"
msgstr "Impostazioni chat"

#: src/ui/chatty-ma-chat-info.ui:113 src/ui/chatty-pp-chat-info.ui:238
#: src/ui/chatty-pp-chat-info.ui:344
msgid "Encryption"
msgstr "Cifratura"

#: src/ui/chatty-ma-chat-info.ui:114 src/ui/chatty-pp-chat-info.ui:345
msgid "Encrypt Messages"
msgstr "Messaggi cifrati"

#: src/ui/chatty-pp-chat-info.ui:43 src/ui/chatty-pp-account-details.ui:60
msgid "Change Avatar"
msgstr "Cambia foto profilo"

#: src/ui/chatty-pp-chat-info.ui:69 src/ui/chatty-pp-account-details.ui:34
msgid "Delete Avatar"
msgstr "Cancella foto profilo"

#: src/ui/chatty-pp-chat-info.ui:108
msgid "Room topic"
msgstr "Argomento della stanza"

#: src/ui/chatty-pp-chat-info.ui:211
msgid "XMPP ID"
msgstr "ID XMPP"

#: src/ui/chatty-pp-chat-info.ui:264 src/ui/chatty-ma-account-details.ui:67
#: src/ui/chatty-pp-account-details.ui:142
msgid "Status"
msgstr "Stato"

#: src/ui/chatty-pp-chat-info.ui:310
msgid "Notifications"
msgstr "Notifiche"

#: src/ui/chatty-pp-chat-info.ui:327
msgid "Status Messages"
msgstr "Messaggi di stato"

#: src/ui/chatty-pp-chat-info.ui:328
msgid "Show status messages in chat"
msgstr "Mostra messaggi di stato in chat"

#: src/ui/chatty-pp-chat-info.ui:367
msgid "Fingerprints"
msgstr "Impronte digitali"

#: src/ui/chatty-mm-chat-info.ui:29
msgid "Title"
msgstr "Titolo"

#: src/ui/chatty-mm-chat-info.ui:33
msgid "Blank for default"
msgstr "Vuoto per impostazione predefinita"

#: src/ui/chatty-mm-chat-info.ui:43
msgid "Group Members"
msgstr "Membri del gruppo"

<<<<<<< HEAD
#: src/ui/chatty-list-row.ui:151 src/ui/chatty-window.ui:379
=======
#: src/ui/chatty-list-row.ui:151 src/ui/chatty-window.ui:433
>>>>>>> 915214d1
msgid "Call"
msgstr "Chiama"

#: src/ui/chatty-ma-account-details.ui:93
msgid "Name"
msgstr "Nome"

#: src/ui/chatty-ma-account-details.ui:123
msgid "Email"
msgstr "E-mail"

#: src/ui/chatty-ma-account-details.ui:152
msgid "Phone"
msgstr "Telefono"

#: src/ui/chatty-ma-account-details.ui:196
msgid "Advanced information"
msgstr "Informazioni avanzate"

#: src/ui/chatty-ma-account-details.ui:207
msgid "Homeserver"
msgstr "Server personale"

#: src/ui/chatty-ma-account-details.ui:259
msgid "Device ID"
msgstr "ID del dispositivo"

#: src/ui/chatty-pp-account-details.ui:92
msgid "Account ID"
msgstr "ID Account"

#: src/ui/chatty-pp-account-details.ui:116
msgid "Protocol"
msgstr "Protocollo"

#: src/ui/chatty-pp-account-details.ui:168 src/ui/chatty-settings-dialog.ui:701
msgid "Password"
msgstr "Password"

#: src/ui/chatty-pp-account-details.ui:213
msgid "Own Fingerprint"
msgstr "La propria impronta digitale"

#: src/ui/chatty-settings-dialog.ui:27
msgid "Back"
msgstr "Indietro"

#: src/ui/chatty-settings-dialog.ui:60
msgid "_Add"
msgstr "_Aggiungi"

#: src/ui/chatty-settings-dialog.ui:76
msgid "_Save"
msgstr "_Salva"

#: src/ui/chatty-settings-dialog.ui:92
msgid "_Apply"
msgstr "_Applica"

#: src/ui/chatty-settings-dialog.ui:169
msgid "Accounts"
msgstr "Account"

#: src/ui/chatty-settings-dialog.ui:189 src/ui/chatty-settings-dialog.ui:531
msgid "Privacy"
msgstr "Privacy"

#: src/ui/chatty-settings-dialog.ui:195
msgid "Message Receipts"
msgstr "Conferme messaggi"

#: src/ui/chatty-settings-dialog.ui:196
msgid "Confirm received messages"
msgstr "Conferma i messaggi ricevuti"

#: src/ui/chatty-settings-dialog.ui:211
msgid "Typing Notification"
msgstr "Notifica di scrittura "

#: src/ui/chatty-settings-dialog.ui:212
msgid "Send typing messages"
msgstr "Invia notifiche di scrittura"

#: src/ui/chatty-settings-dialog.ui:230
msgid "Editor"
msgstr "Editor"

#: src/ui/chatty-settings-dialog.ui:235
msgid "Graphical Emoticons"
msgstr "Faccine grafiche"

#: src/ui/chatty-settings-dialog.ui:236
msgid "if you type :) it will be changed to 😃"
msgstr "se scrivi :) sarà cambiato in 😃"

#. TRANSLATORS: Return is the Enter key.
#: src/ui/chatty-settings-dialog.ui:251
msgid "Send Messages with Return"
msgstr "Invia messaggi col tasto invio"

#: src/ui/chatty-settings-dialog.ui:267
msgid "Protocol Settings"
msgstr "Impostazioni Protocollo"

#: src/ui/chatty-settings-dialog.ui:333
msgid "Request Delivery Reports"
msgstr "Richiedi rapporto di consegna"

#: src/ui/chatty-settings-dialog.ui:348
msgid "SMIL for MMS"
msgstr "SMIL per gli MMS"

#: src/ui/chatty-settings-dialog.ui:384
msgid "MMS Carrier Settings"
msgstr "Impostazioni MMS"

#: src/ui/chatty-settings-dialog.ui:388
msgid "MMSC"
msgstr "MMSC"

#: src/ui/chatty-settings-dialog.ui:403
msgid "APN"
msgstr "APN"

#: src/ui/chatty-settings-dialog.ui:418
msgid "Proxy"
msgstr "Proxy"

#: src/ui/chatty-settings-dialog.ui:447
msgid "You shall not be notified for the messages from blocked contacts"
msgstr "Non sarai più notificato se riceverai messaggi dai contatti bloccati"

#: src/ui/chatty-settings-dialog.ui:481
msgid "Blocked chat list empty"
msgstr "La lista delle chat bloccate è vuota"

#: src/ui/chatty-settings-dialog.ui:537
msgid "Message Archive Management"
msgstr "Gestione dell'Archivio dei Messaggi"

#: src/ui/chatty-settings-dialog.ui:538
msgid "Sync conversations with chat server"
msgstr "Sincronizza le conversazioni con il server di chat"

#: src/ui/chatty-settings-dialog.ui:553
msgid "Message Carbon Copies"
msgstr "Copie carbone del messaggio"

#: src/ui/chatty-settings-dialog.ui:737
msgid "Home server"
msgstr "Server personale"

#: src/ui/chatty-settings-dialog.ui:773
msgid "Add _new account…"
msgstr "Aggiungi _nuovo account…"

#: src/ui/chatty-window.ui:17
msgctxt "show archived chat list when clicked"
msgid "Archived"
msgstr "Archiviate"

#: src/ui/chatty-window.ui:41
msgid "Keyboard _Shortcuts"
msgstr "_Scorciatoie da tastiera"

#: src/ui/chatty-window.ui:48
msgid "Help"
msgstr "Aiuto"

#: src/ui/chatty-window.ui:57
msgid "About Chats"
msgstr "Informazioni su Chats"

#: src/ui/chatty-window.ui:85
msgid "New Message…"
msgstr "Nuovo messaggio…"

#: src/ui/chatty-window.ui:98
msgid "New SMS/MMS Message…"
msgstr "Nuovo messaggio SMS/MMS…"

#: src/ui/chatty-window.ui:111
msgid "New Group Message…"
msgstr "Nuovo messaggio di gruppo…"

#: src/ui/chatty-window.ui:164
msgid "Leave Chat"
msgstr "Lascia la chat"

<<<<<<< HEAD
#: src/ui/chatty-window.ui:164
msgid "Block Contact"
msgstr "Blocca contatto"

#: src/ui/chatty-window.ui:177
msgid "Unblock Contact"
msgstr "Sblocca contatto"

#: src/ui/chatty-window.ui:190
=======
#: src/ui/chatty-window.ui:177
msgid "Block Contact"
msgstr "Blocca contatto"

#: src/ui/chatty-window.ui:190
msgid "Unblock Contact"
msgstr "Sblocca contatto"

#: src/ui/chatty-window.ui:203
msgid "Archive chat"
msgstr "Archivia la chat"

#: src/ui/chatty-window.ui:216
msgid "Unarchive chat"
msgstr "Disarchivia la chat"

#: src/ui/chatty-window.ui:229
>>>>>>> 915214d1
msgid "Delete Chat"
msgstr "Elimina la chat"

#: src/ui/help-overlay.ui:14
msgctxt "shortcut window"
msgid "General"
msgstr "Generale"

#: src/ui/help-overlay.ui:19
msgctxt "shortcut window"
msgid "Open Menu"
msgstr "Apri opzioni"

#: src/ui/help-overlay.ui:27
msgctxt "shortcut window"
msgid "Open Search"
msgstr "Apri ricerca"

#: src/ui/help-overlay.ui:35
msgctxt "shortcut window"
msgid "Show Shortcuts"
msgstr "Mostra scorciatoie"

#: src/users/chatty-contact.c:325
msgid "Mobile: "
msgstr "Mobile: "

#: src/users/chatty-contact.c:327
msgid "Work: "
msgstr "Lavoro: "

#: src/users/chatty-contact.c:329
msgid "Other: "
msgstr "Altro: "<|MERGE_RESOLUTION|>--- conflicted
+++ resolved
@@ -5,13 +5,8 @@
 msgstr ""
 "Project-Id-Version: purism-chatty\n"
 "Report-Msgid-Bugs-To: https://source.puri.sm/Librem5/chatty/issues\n"
-<<<<<<< HEAD
-"POT-Creation-Date: 2022-04-20 15:25+0000\n"
-"PO-Revision-Date: 2022-04-20 16:35+0200\n"
-=======
 "POT-Creation-Date: 2022-04-28 15:25+0000\n"
 "PO-Revision-Date: 2022-05-03 15:18+0200\n"
->>>>>>> 915214d1
 "Last-Translator: antpanlinux <ant.pandolfo@gmail.com>\n"
 "Language-Team: Italian\n"
 "Language: it\n"
@@ -22,12 +17,8 @@
 "Plural-Forms: nplurals=2; plural=(n != 1)\n"
 
 #: data/sm.puri.Chatty.desktop.in:3 data/sm.puri.Chatty.metainfo.xml.in:6
-<<<<<<< HEAD
-#: src/chatty-application.c:333 src/ui/chatty-window.ui:226
-=======
 #: src/chatty-application.c:333 src/chatty-window.c:330
 #: src/ui/chatty-window.ui:265
->>>>>>> 915214d1
 msgid "Chats"
 msgstr "Chats"
 
@@ -244,11 +235,7 @@
 msgstr "Seleziona file..."
 
 #: src/chatty-chat-view.c:417 src/purple/chatty-purple-request.c:175
-<<<<<<< HEAD
-#: src/chatty-window.c:352 src/dialogs/chatty-pp-chat-info.c:90
-=======
 #: src/chatty-window.c:413 src/dialogs/chatty-pp-chat-info.c:90
->>>>>>> 915214d1
 #: src/dialogs/chatty-ma-account-details.c:119
 #: src/dialogs/chatty-pp-account-details.c:91
 #: src/ui/chatty-dialog-join-muc.ui:21 src/ui/chatty-info-dialog.ui:44
@@ -438,51 +425,20 @@
 msgid "Chatty password for \"%s\""
 msgstr "Password Chatty per \"%s\""
 
-<<<<<<< HEAD
-#: src/chatty-window.c:338
-=======
 #: src/chatty-window.c:399
->>>>>>> 915214d1
 #, c-format
 msgid "Delete chat with “%s”"
 msgstr "Elimina chat con “%s”"
 
-<<<<<<< HEAD
-#: src/chatty-window.c:339
-msgid "This deletes the conversation history"
-msgstr "Questo elimina la cronologia delle conversazioni"
-
-#: src/chatty-window.c:341
-=======
 #: src/chatty-window.c:400
 msgid "This deletes the conversation history"
 msgstr "Questo elimina la cronologia delle conversazioni"
 
 #: src/chatty-window.c:402
->>>>>>> 915214d1
 #, c-format
 msgid "Disconnect group chat “%s”"
 msgstr "Disconnetti la chat di gruppo “%s”"
 
-<<<<<<< HEAD
-#: src/chatty-window.c:342
-msgid "This removes chat from chats list"
-msgstr "Questo rimuove la chat dalla lista delle chat"
-
-#: src/chatty-window.c:354
-msgid "Delete"
-msgstr "Elimina"
-
-#: src/chatty-window.c:433
-msgid "You shall no longer be notified for new messages, continue?"
-msgstr "Non sarai più notificato se riceverai nuovi messaggi. Vuoi continuare?"
-
-#: src/chatty-window.c:529
-msgid "An SMS and XMPP messaging client"
-msgstr "Un client di messaggistica SMS e XMPP"
-
-#: src/chatty-window.c:536
-=======
 #: src/chatty-window.c:403
 msgid "This removes chat from chats list"
 msgstr "Questo rimuove la chat dalla lista delle chat"
@@ -504,31 +460,11 @@
 msgstr "Un client di messaggistica SMS e XMPP"
 
 #: src/chatty-window.c:628
->>>>>>> 915214d1
 msgid "translator-credits"
 msgstr ""
 "Pandolfo Antonio <ant.pandolfo@gmail.com>\n"
 "Vittorio <postav@pm.me>, 2021"
 
-<<<<<<< HEAD
-#: src/chatty-window.c:874
-msgid "Any Protocol"
-msgstr "Qualsiasi Protocollo"
-
-#: src/chatty-window.c:875 src/ui/chatty-settings-dialog.ui:627
-msgid "Matrix"
-msgstr "Matrix"
-
-#: src/chatty-window.c:876
-msgid "SMS/MMS"
-msgstr "SMS/MMS"
-
-#: src/chatty-window.c:879 src/ui/chatty-settings-dialog.ui:615
-msgid "XMPP"
-msgstr "XMPP"
-
-#: src/chatty-window.c:882 src/ui/chatty-settings-dialog.ui:641
-=======
 #: src/chatty-window.c:978
 msgid "Any Protocol"
 msgstr "Qualsiasi Protocollo"
@@ -546,7 +482,6 @@
 msgstr "XMPP"
 
 #: src/chatty-window.c:986 src/ui/chatty-settings-dialog.ui:641
->>>>>>> 915214d1
 msgid "Telegram"
 msgstr "Telegram"
 
@@ -696,11 +631,7 @@
 msgstr "Contatti bloccati"
 
 #: src/dialogs/chatty-settings-dialog.c:678 src/ui/chatty-settings-dialog.ui:7
-<<<<<<< HEAD
-#: src/ui/chatty-window.ui:17
-=======
 #: src/ui/chatty-window.ui:30
->>>>>>> 915214d1
 msgid "Preferences"
 msgstr "Preferenze"
 
@@ -894,11 +825,7 @@
 msgid "Group Members"
 msgstr "Membri del gruppo"
 
-<<<<<<< HEAD
-#: src/ui/chatty-list-row.ui:151 src/ui/chatty-window.ui:379
-=======
 #: src/ui/chatty-list-row.ui:151 src/ui/chatty-window.ui:433
->>>>>>> 915214d1
 msgid "Call"
 msgstr "Chiama"
 
@@ -1088,17 +1015,6 @@
 msgid "Leave Chat"
 msgstr "Lascia la chat"
 
-<<<<<<< HEAD
-#: src/ui/chatty-window.ui:164
-msgid "Block Contact"
-msgstr "Blocca contatto"
-
-#: src/ui/chatty-window.ui:177
-msgid "Unblock Contact"
-msgstr "Sblocca contatto"
-
-#: src/ui/chatty-window.ui:190
-=======
 #: src/ui/chatty-window.ui:177
 msgid "Block Contact"
 msgstr "Blocca contatto"
@@ -1116,7 +1032,6 @@
 msgstr "Disarchivia la chat"
 
 #: src/ui/chatty-window.ui:229
->>>>>>> 915214d1
 msgid "Delete Chat"
 msgstr "Elimina la chat"
 
