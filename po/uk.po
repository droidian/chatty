# Ukrainian translation of chatty.
# This file is distributed under the same license as the chatty package.
#
# Roman Riabenko <roman@riabenko.com>, 2020.
# Yuri Chornoivan <yurchor@ukr.net>, 2020.
msgid ""
msgstr ""
"Project-Id-Version: purism-chatty\n"
"Report-Msgid-Bugs-To: https://source.puri.sm/Librem5/phosh/issues\n"
<<<<<<< HEAD
"POT-Creation-Date: 2020-06-03 15:24+0000\n"
"PO-Revision-Date: 2020-06-03 18:44+0300\n"
=======
"POT-Creation-Date: 2020-06-24 03:24+0000\n"
"PO-Revision-Date: 2020-06-25 08:23+0300\n"
>>>>>>> 131a193e
"Last-Translator: Yuri Chornoivan <yurchor@ukr.net>\n"
"Language-Team: Ukrainian <kde-i18n-uk@kde.org>\n"
"Language: uk\n"
"MIME-Version: 1.0\n"
"Content-Type: text/plain; charset=UTF-8\n"
"Content-Transfer-Encoding: 8bit\n"
"X-Generator: Lokalize 20.07.70\n"
"Plural-Forms: nplurals=3; plural=(n%10==1 && n%100!=11 ? 0 : n%10>=2 && n%10<"
"=4 && (n%100<10 || n%100>=20) ? 1 : 2)\n"

#: data/sm.puri.Chatty.appdata.xml.in:6 data/sm.puri.Chatty.desktop.in:3
<<<<<<< HEAD
#: src/chatty-application.c:264 src/ui/chatty-window.ui:224
=======
#: src/chatty-application.c:273 src/ui/chatty-window.ui:224
>>>>>>> 131a193e
msgid "Chats"
msgstr "Спілкування"

#: data/sm.puri.Chatty.appdata.xml.in:7
msgid "A messaging application"
msgstr "Програма для обміну повідомленнями"

#: data/sm.puri.Chatty.appdata.xml.in:9
msgid "Chats is a messaging application supporting XMPP and SMS."
msgstr ""
"«Спілкування» — програма для обміну повідомленнями із підтримкою XMPP і SMS."

#: data/sm.puri.Chatty.appdata.xml.in:16
msgid "Chats message window"
msgstr "Вікно повідомлень спілкування"

#: data/sm.puri.Chatty.desktop.in:5
msgid "sm.puri.Chatty"
msgstr "sm.puri.Chatty"

#: data/sm.puri.Chatty.desktop.in:6
msgid "SMS and XMPP chat application"
msgstr "Програма для спілкування за допомогою SMS і XMPP"

#: data/sm.puri.Chatty.desktop.in:7
msgid "XMPP;SMS;chat;jabber;messaging;modem"
msgstr ""
"XMPP;SMS;chat;jabber;messaging;modem;есемес;чат;балачка;спілкування;джабер;"
"повідомлення;модем;"

#: data/sm.puri.Chatty.gschema.xml:7 data/sm.puri.Chatty.gschema.xml:8
msgid "Whether the application is launching the first time"
msgstr "Чи запущено програму вперше"

#: data/sm.puri.Chatty.gschema.xml:13
msgid "Send message read receipts"
msgstr "Надсилати сповіщення про прочитання повідомлень"

#: data/sm.puri.Chatty.gschema.xml:14
msgid "Whether to send the status of the message if read"
msgstr "Чи слід надсилати дані щодо того, що повідомлення прочитано"

#: data/sm.puri.Chatty.gschema.xml:19
msgid "Message carbon copies"
msgstr "Копії повідомлень"

#: data/sm.puri.Chatty.gschema.xml:20 src/ui/chatty-settings-dialog.ui:151
msgid "Share chat history among devices"
msgstr "Спільний з іншими пристроями журнал спілкування"

#: data/sm.puri.Chatty.gschema.xml:25
msgid "Enable Message Archive Management"
msgstr "Увімкнути керування архівом повідомлень"

#: data/sm.puri.Chatty.gschema.xml:26
msgid "Enable MAM archive synchronization from the server"
msgstr "Увімкнути синхронізацію архіву MAM з сервера"

#: data/sm.puri.Chatty.gschema.xml:31
msgid "Send typing notifications"
msgstr "Надсилати сповіщення щодо введення"

#: data/sm.puri.Chatty.gschema.xml:32
msgid "Whether to Send typing notifications"
msgstr "Чи слід надсилати сповіщення щодо введення повідомлень"

#: data/sm.puri.Chatty.gschema.xml:37 data/sm.puri.Chatty.gschema.xml:38
msgid "Mark offline users differently"
msgstr "Позначати користувачів поза мережею"

#: data/sm.puri.Chatty.gschema.xml:43 data/sm.puri.Chatty.gschema.xml:44
msgid "Mark Idle users differently"
msgstr "Позначати бездіяльних користувачів"

#: data/sm.puri.Chatty.gschema.xml:49 data/sm.puri.Chatty.gschema.xml:50
msgid "Indicate unknown contacts"
msgstr "Позначати невідомі контакти"

#: data/sm.puri.Chatty.gschema.xml:55
msgid "Convert text to emoticons"
msgstr "Перетворювати текст на емоційки"

#: data/sm.puri.Chatty.gschema.xml:56
msgid "Convert text matching emoticons as real emoticons"
msgstr "Перетворювати відповідні текстові емоційки на графічні"

#: data/sm.puri.Chatty.gschema.xml:61
msgid "Enter key sends the message"
msgstr "Клавіша Enter надсилає повідомлення"

#: data/sm.puri.Chatty.gschema.xml:62
msgid "Whether pressing Enter key sends the message"
msgstr "Чи призводитиме натискання клавіш Enter до надсилання повідомлення"
<<<<<<< HEAD

#: data/sm.puri.Chatty.gschema.xml:67
msgid "Window maximized"
msgstr "Вікно розгорнуто"

=======

#: data/sm.puri.Chatty.gschema.xml:67
msgid "Window maximized"
msgstr "Вікно розгорнуто"

>>>>>>> 131a193e
#: data/sm.puri.Chatty.gschema.xml:68
msgid "Window maximized state"
msgstr "Стан розгорнутого вікна"

#: data/sm.puri.Chatty.gschema.xml:73
msgid "Window size"
msgstr "Розмір вікна"

#: data/sm.puri.Chatty.gschema.xml:74
msgid "Window size (width, height)."
msgstr "Розмір вікна (ширина, висота)."

<<<<<<< HEAD
#: src/chatty-application.c:63
msgid "Show release version"
msgstr "Показати версію випуску"

#: src/chatty-application.c:64
msgid "Start in daemon mode"
msgstr "Запускати у режимі служби"

#: src/chatty-application.c:65
msgid "Disable all accounts"
msgstr "Вимкнути усі облікові записи"

#: src/chatty-application.c:66
msgid "Enable libpurple debug messages"
msgstr "Увімкнути діагностичні повідомлення libpurple"

#: src/chatty-application.c:67
msgid "Enable verbose libpurple debug messages"
msgstr "Увімкнути докладні діагностичні повідомлення libpurple"

#: src/chatty-application.c:103
=======
#: src/chatty-application.c:68
msgid "Show release version"
msgstr "Показати версію випуску"

#: src/chatty-application.c:69
msgid "Start in daemon mode"
msgstr "Запускати у режимі служби"

#: src/chatty-application.c:70
msgid "Disable all accounts"
msgstr "Вимкнути усі облікові записи"

#: src/chatty-application.c:71
msgid "Enable libpurple debug messages"
msgstr "Увімкнути діагностичні повідомлення libpurple"

#: src/chatty-application.c:72
msgid "Enable verbose libpurple debug messages"
msgstr "Увімкнути докладні діагностичні повідомлення libpurple"

#: src/chatty-application.c:108
>>>>>>> 131a193e
#, c-format
msgid "Authorize %s?"
msgstr "Уповноважити %s?"

<<<<<<< HEAD
#: src/chatty-application.c:107
msgid "Reject"
msgstr "Відмовити"

#: src/chatty-application.c:109
msgid "Accept"
msgstr "Прийняти"

#: src/chatty-application.c:114
=======
#: src/chatty-application.c:112
msgid "Reject"
msgstr "Відмовити"

#: src/chatty-application.c:114
msgid "Accept"
msgstr "Прийняти"

#: src/chatty-application.c:119
>>>>>>> 131a193e
#, c-format
msgid "Add %s to contact list"
msgstr "Додати %s до списку контактів"

<<<<<<< HEAD
#: src/chatty-application.c:137
msgid "Contact added"
msgstr "Контакт додано"

#: src/chatty-application.c:140
=======
#: src/chatty-application.c:142
msgid "Contact added"
msgstr "Контакт додано"

#: src/chatty-application.c:145
>>>>>>> 131a193e
#, c-format
msgid "User %s has added %s to the contacts"
msgstr "Користувач %s додав %s до контактів"

<<<<<<< HEAD
#: src/chatty-application.c:160
msgid "Login failed"
msgstr "Невдала спроба увійти"

#: src/chatty-application.c:166
=======
#: src/chatty-application.c:165
msgid "Login failed"
msgstr "Невдала спроба увійти"

#: src/chatty-application.c:171
>>>>>>> 131a193e
msgid "Please check ID and password"
msgstr "Будь ласка, перевірте ідентифікатор і пароль"

#: src/chatty-chat-view.c:70 src/chatty-chat-view.c:75
msgid "This is an IM conversation."
msgstr "Це спілкування у службі обміну повідомленнями."

#: src/chatty-chat-view.c:71 src/chatty-chat-view.c:81
msgid "Your messages are not encrypted,"
msgstr "Ваші повідомлення не зашифровано,"

#: src/chatty-chat-view.c:72
msgid "ask your counterpart to use E2EE."
msgstr "попросіть вашого співрозмовника скористатися E2EE."

#: src/chatty-chat-view.c:76
msgid "Your messages are secured"
msgstr "Ваші повідомлення захищено"

#: src/chatty-chat-view.c:77
msgid "by end-to-end encryption."
msgstr "проміжним шифруванням даних."

#: src/chatty-chat-view.c:80
msgid "This is an SMS conversation."
msgstr "Це обмін повідомленнями SMS."

#: src/chatty-chat-view.c:82
msgid "and carrier rates may apply."
msgstr "і оператор може стягувати за нього сплату."

#: src/chatty-list-row.c:72
msgid "s"
msgstr "с"

#: src/chatty-list-row.c:73 src/chatty-list-row.c:74
msgid "m"
msgstr "хв"

#: src/chatty-list-row.c:75 src/chatty-list-row.c:76
msgid "h"
msgstr "г"

#: src/chatty-list-row.c:77 src/chatty-list-row.c:78
msgid "d"
msgstr "д"

#: src/chatty-list-row.c:79
msgid "mo"
msgstr "м"

#: src/chatty-list-row.c:80
msgid "mos"
msgstr "міс"

#: src/chatty-list-row.c:81 src/chatty-list-row.c:82
msgid "y"
msgstr "р"

#: src/chatty-list-row.c:183
msgid "Over"
msgstr "Понад"

#: src/chatty-list-row.c:187
msgid "Almost"
msgstr "Майже"

#: src/chatty-list-row.c:204
msgid "Owner"
msgstr "Власник"

#: src/chatty-list-row.c:207
msgid "Moderator"
msgstr "Модератор"

#: src/chatty-list-row.c:210
msgid "Member"
msgstr "Член"

<<<<<<< HEAD
#: src/chatty-manager.c:975
=======
#: src/chatty-manager.c:991
>>>>>>> 131a193e
#, c-format
msgid "New message from %s"
msgstr "Нове повідомлення від %s"

#: src/chatty-message-row.c:89
msgid "Copy"
msgstr "Копіювати"

#: src/chatty-notify.c:81
msgid "Open Message"
msgstr "Відкрити повідомлення"

#: src/chatty-notify.c:86
msgid "Message Received"
msgstr "Надійшло повідомлення"

#: src/chatty-notify.c:92
msgid "Message Error"
msgstr "Помилка повідомлення"

#: src/chatty-notify.c:98
msgid "Account Info"
msgstr "Дані щодо облікового запису"

#: src/chatty-notify.c:104
msgid "Account Connected"
msgstr "Обліковий запис з'єднано"

#: src/chatty-notify.c:111
msgid "Open Account Settings"
msgstr "Відкрити параметри облікового запису"

#: src/chatty-notify.c:114
msgid "Account Disconnected"
msgstr "Обліковий запис від'єднано"

#: src/chatty-purple-notify.c:42
msgid "Close"
msgstr "Закрити"

#: src/chatty-purple-request.c:186
msgid "Save File..."
msgstr "Зберегти файл…"

#: src/chatty-purple-request.c:187
msgid "Open File..."
msgstr "Відкрити файл…"

<<<<<<< HEAD
#: src/chatty-purple-request.c:191 src/chatty-window.c:656
=======
#: src/chatty-purple-request.c:191 src/chatty-window.c:659
>>>>>>> 131a193e
#: src/dialogs/chatty-settings-dialog.c:447
#: src/dialogs/chatty-user-info-dialog.c:66 src/ui/chatty-dialog-join-muc.ui:16
#: src/ui/chatty-dialog-muc-info.ui:56
msgid "Cancel"
msgstr "Скасувати"

#: src/chatty-purple-request.c:193
msgid "Save"
msgstr "Зберегти"

#: src/chatty-purple-request.c:193 src/dialogs/chatty-settings-dialog.c:446
#: src/dialogs/chatty-user-info-dialog.c:65
msgid "Open"
msgstr "Відкрити"

#. TRANSLATORS: Time format with time in AM/PM format
#: src/chatty-utils.c:300
msgid "%I:%M %p"
msgstr "%H:%M"

#. TRANSLATORS: Time format as supported by g_date_time_format()
#: src/chatty-utils.c:305
msgid "%A %R"
msgstr "%a %R"

#. TRANSLATORS: Time format with day and time in AM/PM format
#: src/chatty-utils.c:308
msgid "%A %I:%M %p"
msgstr "%a %H:%M"

#. TRANSLATORS: Year format as supported by g_date_time_format()
#: src/chatty-utils.c:312
msgid "%Y-%m-%d"
msgstr "%d-%m-%Y"

#: src/chatty-window.c:100 src/chatty-window.c:105 src/chatty-window.c:110
msgid "Choose a contact"
msgstr "Виберіть контакт"

#: src/chatty-window.c:101
msgid ""
"Select an <b>SMS</b> or <b>Instant Message</b> contact with the <b>\"+\"</b> "
"button in the titlebar."
msgstr ""
"Виберіть контакт <b>SMS</b> або <b>обміну повідомленнями</b> за допомогою "
"кнопки <b>+</b> на смужці заголовка."

#: src/chatty-window.c:106
msgid ""
"Select an <b>Instant Message</b> contact with the \"+\" button in the "
"titlebar."
msgstr ""
"Виберіть контакт <b>обміну повідомленнями</b> за допомогою кнопки «+» на "
"смужці заголовка."

#: src/chatty-window.c:111
msgid "Start a <b>SMS</b> chat with the \"+\" button in the titlebar."
msgstr ""
"Розпочніть спілкування <b>SMS</b> натисканням кнопки «+» на смужці заголовка."

#: src/chatty-window.c:112 src/chatty-window.c:116
msgid ""
"For <b>Instant Messaging</b> add or activate an account in <i>\"preferences"
"\"</i>."
msgstr ""
"Для спілкування <b>обміном повідомленнями</b> додайте або активуйте "
"обліковий запис у <i>параметрах програми</i>."

#: src/chatty-window.c:115
msgid "Start chatting"
msgstr "Почати спілкування"

<<<<<<< HEAD
#: src/chatty-window.c:639
msgid "Disconnect group chat"
msgstr "Від'єднатися від групового спілкування"

#: src/chatty-window.c:640
msgid "This removes chat from chats list"
msgstr "У результаті спілкування буде вилучено зі списку спілкувань"

#: src/chatty-window.c:644
msgid "Delete chat with"
msgstr "Вилучити спілкування з"

#: src/chatty-window.c:645
msgid "This deletes the conversation history"
msgstr "У результаті буде вилучено журнал спілкування"

#: src/chatty-window.c:658
msgid "Delete"
msgstr "Вилучити"

#: src/chatty-window.c:910
msgid "An SMS and XMPP messaging client"
msgstr "Клієнт обміну повідомленнями SMS і XMPP"

#: src/chatty-window.c:917
=======
#: src/chatty-window.c:642
msgid "Disconnect group chat"
msgstr "Від'єднатися від групового спілкування"

#: src/chatty-window.c:643
msgid "This removes chat from chats list"
msgstr "У результаті спілкування буде вилучено зі списку спілкувань"

#: src/chatty-window.c:647
msgid "Delete chat with"
msgstr "Вилучити спілкування з"

#: src/chatty-window.c:648
msgid "This deletes the conversation history"
msgstr "У результаті буде вилучено журнал спілкування"

#: src/chatty-window.c:661
msgid "Delete"
msgstr "Вилучити"

#: src/chatty-window.c:913
msgid "An SMS and XMPP messaging client"
msgstr "Клієнт обміну повідомленнями SMS і XMPP"

#: src/chatty-window.c:920
>>>>>>> 131a193e
msgid "translator-credits"
msgstr "Юрій Чорноіван <yurchor@ukr.net>, 2020"

#: src/dialogs/chatty-muc-info-dialog.c:324
msgid "members"
msgstr "учасники"
<<<<<<< HEAD

#: src/dialogs/chatty-new-chat-dialog.c:133
msgid "Send To"
msgstr "Надіслати"

=======

#: src/dialogs/chatty-new-chat-dialog.c:133
msgid "Send To"
msgstr "Надіслати"

>>>>>>> 131a193e
#: src/dialogs/chatty-settings-dialog.c:319
msgid "Select Protocol"
msgstr "Виберіть протокол"

#: src/dialogs/chatty-settings-dialog.c:324
msgid "Add XMPP account"
msgstr "Додати запис XMPP"

#: src/dialogs/chatty-settings-dialog.c:355
msgid "connected"
msgstr "з'єднано"

#: src/dialogs/chatty-settings-dialog.c:357
msgid "connecting…"
msgstr "З'єднання…"

#: src/dialogs/chatty-settings-dialog.c:359
msgid "disconnected"
msgstr "від'єднано"

#: src/dialogs/chatty-settings-dialog.c:443
#: src/dialogs/chatty-user-info-dialog.c:62
msgid "Set Avatar"
msgstr "Встановити аватар"

#: src/dialogs/chatty-settings-dialog.c:513
#: src/ui/chatty-settings-dialog.ui:468
msgid "Delete Account"
msgstr "Вилучити запис"

#: src/dialogs/chatty-settings-dialog.c:516
#, c-format
msgid "Delete account %s?"
msgstr "Вилучити запис %s?"

#: src/dialogs/chatty-user-info-dialog.c:144
msgid "Encryption not available"
msgstr "Шифрування не доступне"

#: src/dialogs/chatty-user-info-dialog.c:182
msgid "Encryption is not available"
msgstr "Шифрування не доступне"

#: src/dialogs/chatty-user-info-dialog.c:184
msgid "This chat is encrypted"
msgstr "Це спілкування зашифровано"

#: src/dialogs/chatty-user-info-dialog.c:186
msgid "This chat is not encrypted"
msgstr "Це спілкування не зашифровано"

<<<<<<< HEAD
#: src/dialogs/chatty-user-info-dialog.c:258
=======
#: src/dialogs/chatty-user-info-dialog.c:256
>>>>>>> 131a193e
msgid "Phone Number:"
msgstr "Номер телефону:"

#: src/ui/chatty-dialog-join-muc.ui:12
msgid "New Group Chat"
msgstr "Нове групове спілкування"

#: src/ui/chatty-dialog-join-muc.ui:28
msgid "Join Chat"
msgstr "Долучитися до спілкування"

#: src/ui/chatty-dialog-join-muc.ui:81 src/ui/chatty-dialog-new-chat.ui:237
msgid "Select chat account"
msgstr "Виберіть обліковий запис"

#: src/ui/chatty-dialog-join-muc.ui:155
msgid "Password (optional)"
msgstr "Пароль (необов'язковий)"

#: src/ui/chatty-dialog-muc-info.ui:26
msgid "Group Details"
msgstr "Параметри групи"

#: src/ui/chatty-dialog-muc-info.ui:52
msgid "Invite Contact"
msgstr "Запросити контакт"

#: src/ui/chatty-dialog-muc-info.ui:69
msgid "Invite"
msgstr "Запросити"

#: src/ui/chatty-dialog-muc-info.ui:166
msgid "Room topic"
msgstr "Тема кімнати"

#: src/ui/chatty-dialog-muc-info.ui:225
msgid "Room settings"
msgstr "Параметри кімнати"

#: src/ui/chatty-dialog-muc-info.ui:248 src/ui/chatty-dialog-user-info.ui:209
msgid "Notifications"
msgstr "Сповіщення"

#: src/ui/chatty-dialog-muc-info.ui:249
msgid "Show notification badge"
msgstr "Показувати банер сповіщення"

#: src/ui/chatty-dialog-muc-info.ui:265
msgid "Status Messages"
msgstr "Повідомлення про стан"

#: src/ui/chatty-dialog-muc-info.ui:266
msgid "Show status messages in chat"
msgstr "Показувати повідомлення стану у спілкуванні"

#: src/ui/chatty-dialog-muc-info.ui:289
msgid "0 members"
msgstr "0 учасників"

#: src/ui/chatty-dialog-muc-info.ui:377
msgid "Invite Message"
msgstr "Повідомлення запрошення"

#: src/ui/chatty-dialog-new-chat.ui:26
msgid "Start Chat"
msgstr "Почати спілкування"

#: src/ui/chatty-dialog-new-chat.ui:55
msgid "New Contact"
msgstr "Створити контакт"

#: src/ui/chatty-dialog-new-chat.ui:83 src/ui/chatty-window.ui:125
msgid "Add Contact"
msgstr "Додати контакт"

#: src/ui/chatty-dialog-new-chat.ui:149
msgid "Send To:"
msgstr "Надіслати:"

#: src/ui/chatty-dialog-new-chat.ui:288
msgid "Name (optional)"
msgstr "Назва (необов’язково):"

#: src/ui/chatty-dialog-new-chat.ui:328 src/ui/chatty-window.ui:151
msgid "Add to Contacts"
msgstr "Додати до контактів"

#: src/ui/chatty-dialog-user-info.ui:12 src/ui/chatty-window.ui:111
msgid "Chat Details"
msgstr "Параметри спілкування"

#: src/ui/chatty-dialog-user-info.ui:96
msgid "XMPP ID"
msgstr "Ід. XMPP"

#: src/ui/chatty-dialog-user-info.ui:111 src/ui/chatty-dialog-user-info.ui:225
msgid "Encryption"
msgstr "Шифрування"

#: src/ui/chatty-dialog-user-info.ui:126 src/ui/chatty-settings-dialog.ui:381
msgid "Status"
msgstr "Стан"

#: src/ui/chatty-dialog-user-info.ui:226
msgid "Secure messaging using OMEMO"
msgstr "Безпечний обмін повідомленням з OMEMO"

#: src/ui/chatty-dialog-user-info.ui:247
msgid "Fingerprints"
msgstr "Відбитки"

#: src/ui/chatty-settings-dialog.ui:12 src/ui/chatty-window.ui:18
msgid "Preferences"
msgstr "Параметри"

#: src/ui/chatty-settings-dialog.ui:21
msgid "Back"
msgstr "Назад"

#: src/ui/chatty-settings-dialog.ui:41
msgid "_Add"
msgstr "_Додати"

#: src/ui/chatty-settings-dialog.ui:57
msgid "_Save"
msgstr "З_берегти"

#: src/ui/chatty-settings-dialog.ui:91
msgid "Accounts"
msgstr "Облікові записи"

#: src/ui/chatty-settings-dialog.ui:105
msgid "Add new account…"
msgstr "Додати новий обліковий запис…"

#: src/ui/chatty-settings-dialog.ui:117
msgid "Privacy"
msgstr "Конфіденційність"

#: src/ui/chatty-settings-dialog.ui:122
msgid "Message Receipts"
msgstr "Отримання повідомлень"

#: src/ui/chatty-settings-dialog.ui:123
msgid "Confirm received messages"
msgstr "Підтверджувати отримання повідомлень"

#: src/ui/chatty-settings-dialog.ui:136
msgid "Message Archive Management"
msgstr "Керування архівом повідомлень"

#: src/ui/chatty-settings-dialog.ui:137
msgid "Sync conversations with chat server"
msgstr "Синхронізувати спілкування із сервером"

#: src/ui/chatty-settings-dialog.ui:150
msgid "Message Carbon Copies"
msgstr "Копії повідомлень"

#: src/ui/chatty-settings-dialog.ui:164
msgid "Typing Notification"
msgstr "Сповіщення щодо набирання"

#: src/ui/chatty-settings-dialog.ui:165
msgid "Send typing messages"
msgstr "Надсилати повідомлення щодо набирання"

#: src/ui/chatty-settings-dialog.ui:181
msgid "Chats List"
msgstr "Список спілкувань"

#: src/ui/chatty-settings-dialog.ui:186
msgid "Indicate Offline Contacts"
msgstr "Позначати контакти поза мережею"

#: src/ui/chatty-settings-dialog.ui:187
msgid "Grey out avatars from offline contacts"
msgstr "Позначати сірим аватари контактів поза мережею"

#: src/ui/chatty-settings-dialog.ui:200
msgid "Indicate Idle Contacts"
msgstr "Позначати бездіяльні контакти"

#: src/ui/chatty-settings-dialog.ui:201
<<<<<<< HEAD
#| msgid "Blur avatars from offline contacts"
=======
>>>>>>> 131a193e
msgid "Blur avatars from idle contacts"
msgstr "Розмивати аватари бездіяльних контактів"

#: src/ui/chatty-settings-dialog.ui:214
msgid "Indicate Unknown Contacts"
msgstr "Позначати невідомі контакти"

#: src/ui/chatty-settings-dialog.ui:215
msgid "Color unknown contact ID red"
msgstr "Позначати ідентифікатори невідомих контактів червоним"

#: src/ui/chatty-settings-dialog.ui:231
msgid "Editor"
msgstr "Редактор"

#: src/ui/chatty-settings-dialog.ui:236
msgid "Graphical Emoticons"
msgstr "Графічні емоційки"

#: src/ui/chatty-settings-dialog.ui:237
msgid "Convert ASCII emoticons"
msgstr "Перетворювати емоційки в ASCII"

#: src/ui/chatty-settings-dialog.ui:250
msgid "Return = Send Message"
msgstr "Ввід = надіслати повідомлення"

#: src/ui/chatty-settings-dialog.ui:251
msgid "Send message with return key"
msgstr "Надсилати повідомлення клавішею вводу"

#: src/ui/chatty-settings-dialog.ui:319
msgid "Account ID"
msgstr "Ідентифікатор запису"

#: src/ui/chatty-settings-dialog.ui:352
msgid "Protocol"
msgstr "Протокол"

#: src/ui/chatty-settings-dialog.ui:410 src/ui/chatty-settings-dialog.ui:707
msgid "Password"
msgstr "Пароль"

#: src/ui/chatty-settings-dialog.ui:485
msgid "Own Fingerprint"
msgstr "Власний відбиток"

#: src/ui/chatty-settings-dialog.ui:511
msgid "Other Devices"
msgstr "Інші пристрої"

#: src/ui/chatty-settings-dialog.ui:595
msgid "XMPP"
msgstr "XMPP"

#: src/ui/chatty-settings-dialog.ui:609
msgid "Matrix"
msgstr "Matrix"

#: src/ui/chatty-settings-dialog.ui:624
msgid "Telegram"
msgstr "Telegram"

#: src/ui/chatty-settings-dialog.ui:682
msgid "Provider"
msgstr "Провайдер"

#: src/ui/chatty-window.ui:31
msgid "About Chats"
msgstr "Про «Спілкування»"

#: src/ui/chatty-window.ui:58
msgid "New Message…"
msgstr "Нове повідомлення…"
<<<<<<< HEAD

#: src/ui/chatty-window.ui:71
msgid "New Group Message…"
msgstr "Нове групове повідомлення…"

#: src/ui/chatty-window.ui:84
msgid "New Bulk SMS…"
msgstr "Нове пакетне SMS…"

#: src/ui/chatty-window.ui:176
msgid "Leave Chat"
msgstr "Полишити спілкування"

#: src/ui/chatty-window.ui:189
msgid "Delete Chat"
msgstr "Вилучити спілкування"

#: src/users/chatty-contact.c:308
msgid "Mobile"
msgstr "Мобільний"

#: src/users/chatty-contact.c:310
msgid "Work"
msgstr "Робота"

#: src/users/chatty-contact.c:312
msgid "Other"
msgstr "Інше"
=======

#: src/ui/chatty-window.ui:71
msgid "New Group Message…"
msgstr "Нове групове повідомлення…"

#: src/ui/chatty-window.ui:84
msgid "New Bulk SMS…"
msgstr "Нове пакетне SMS…"

#: src/ui/chatty-window.ui:176
msgid "Leave Chat"
msgstr "Полишити спілкування"

#: src/ui/chatty-window.ui:189
msgid "Delete Chat"
msgstr "Вилучити спілкування"

#: src/users/chatty-contact.c:308
#| msgid "Mobile"
msgid "Mobile: "
msgstr "Мобільний: "

#: src/users/chatty-contact.c:310
#| msgid "Work"
msgid "Work: "
msgstr "Робочий: "

#: src/users/chatty-contact.c:312
#| msgid "Other"
msgid "Other: "
msgstr "Інший: "
>>>>>>> 131a193e
<|MERGE_RESOLUTION|>--- conflicted
+++ resolved
@@ -7,13 +7,8 @@
 msgstr ""
 "Project-Id-Version: purism-chatty\n"
 "Report-Msgid-Bugs-To: https://source.puri.sm/Librem5/phosh/issues\n"
-<<<<<<< HEAD
-"POT-Creation-Date: 2020-06-03 15:24+0000\n"
-"PO-Revision-Date: 2020-06-03 18:44+0300\n"
-=======
 "POT-Creation-Date: 2020-06-24 03:24+0000\n"
 "PO-Revision-Date: 2020-06-25 08:23+0300\n"
->>>>>>> 131a193e
 "Last-Translator: Yuri Chornoivan <yurchor@ukr.net>\n"
 "Language-Team: Ukrainian <kde-i18n-uk@kde.org>\n"
 "Language: uk\n"
@@ -25,11 +20,7 @@
 "=4 && (n%100<10 || n%100>=20) ? 1 : 2)\n"
 
 #: data/sm.puri.Chatty.appdata.xml.in:6 data/sm.puri.Chatty.desktop.in:3
-<<<<<<< HEAD
-#: src/chatty-application.c:264 src/ui/chatty-window.ui:224
-=======
 #: src/chatty-application.c:273 src/ui/chatty-window.ui:224
->>>>>>> 131a193e
 msgid "Chats"
 msgstr "Спілкування"
 
@@ -123,19 +114,11 @@
 #: data/sm.puri.Chatty.gschema.xml:62
 msgid "Whether pressing Enter key sends the message"
 msgstr "Чи призводитиме натискання клавіш Enter до надсилання повідомлення"
-<<<<<<< HEAD
 
 #: data/sm.puri.Chatty.gschema.xml:67
 msgid "Window maximized"
 msgstr "Вікно розгорнуто"
 
-=======
-
-#: data/sm.puri.Chatty.gschema.xml:67
-msgid "Window maximized"
-msgstr "Вікно розгорнуто"
-
->>>>>>> 131a193e
 #: data/sm.puri.Chatty.gschema.xml:68
 msgid "Window maximized state"
 msgstr "Стан розгорнутого вікна"
@@ -148,29 +131,6 @@
 msgid "Window size (width, height)."
 msgstr "Розмір вікна (ширина, висота)."
 
-<<<<<<< HEAD
-#: src/chatty-application.c:63
-msgid "Show release version"
-msgstr "Показати версію випуску"
-
-#: src/chatty-application.c:64
-msgid "Start in daemon mode"
-msgstr "Запускати у режимі служби"
-
-#: src/chatty-application.c:65
-msgid "Disable all accounts"
-msgstr "Вимкнути усі облікові записи"
-
-#: src/chatty-application.c:66
-msgid "Enable libpurple debug messages"
-msgstr "Увімкнути діагностичні повідомлення libpurple"
-
-#: src/chatty-application.c:67
-msgid "Enable verbose libpurple debug messages"
-msgstr "Увімкнути докладні діагностичні повідомлення libpurple"
-
-#: src/chatty-application.c:103
-=======
 #: src/chatty-application.c:68
 msgid "Show release version"
 msgstr "Показати версію випуску"
@@ -192,22 +152,10 @@
 msgstr "Увімкнути докладні діагностичні повідомлення libpurple"
 
 #: src/chatty-application.c:108
->>>>>>> 131a193e
 #, c-format
 msgid "Authorize %s?"
 msgstr "Уповноважити %s?"
 
-<<<<<<< HEAD
-#: src/chatty-application.c:107
-msgid "Reject"
-msgstr "Відмовити"
-
-#: src/chatty-application.c:109
-msgid "Accept"
-msgstr "Прийняти"
-
-#: src/chatty-application.c:114
-=======
 #: src/chatty-application.c:112
 msgid "Reject"
 msgstr "Відмовити"
@@ -217,41 +165,24 @@
 msgstr "Прийняти"
 
 #: src/chatty-application.c:119
->>>>>>> 131a193e
 #, c-format
 msgid "Add %s to contact list"
 msgstr "Додати %s до списку контактів"
 
-<<<<<<< HEAD
-#: src/chatty-application.c:137
-msgid "Contact added"
-msgstr "Контакт додано"
-
-#: src/chatty-application.c:140
-=======
 #: src/chatty-application.c:142
 msgid "Contact added"
 msgstr "Контакт додано"
 
 #: src/chatty-application.c:145
->>>>>>> 131a193e
 #, c-format
 msgid "User %s has added %s to the contacts"
 msgstr "Користувач %s додав %s до контактів"
 
-<<<<<<< HEAD
-#: src/chatty-application.c:160
-msgid "Login failed"
-msgstr "Невдала спроба увійти"
-
-#: src/chatty-application.c:166
-=======
 #: src/chatty-application.c:165
 msgid "Login failed"
 msgstr "Невдала спроба увійти"
 
 #: src/chatty-application.c:171
->>>>>>> 131a193e
 msgid "Please check ID and password"
 msgstr "Будь ласка, перевірте ідентифікатор і пароль"
 
@@ -331,11 +262,7 @@
 msgid "Member"
 msgstr "Член"
 
-<<<<<<< HEAD
-#: src/chatty-manager.c:975
-=======
 #: src/chatty-manager.c:991
->>>>>>> 131a193e
 #, c-format
 msgid "New message from %s"
 msgstr "Нове повідомлення від %s"
@@ -384,11 +311,7 @@
 msgid "Open File..."
 msgstr "Відкрити файл…"
 
-<<<<<<< HEAD
-#: src/chatty-purple-request.c:191 src/chatty-window.c:656
-=======
 #: src/chatty-purple-request.c:191 src/chatty-window.c:659
->>>>>>> 131a193e
 #: src/dialogs/chatty-settings-dialog.c:447
 #: src/dialogs/chatty-user-info-dialog.c:66 src/ui/chatty-dialog-join-muc.ui:16
 #: src/ui/chatty-dialog-muc-info.ui:56
@@ -461,33 +384,6 @@
 msgid "Start chatting"
 msgstr "Почати спілкування"
 
-<<<<<<< HEAD
-#: src/chatty-window.c:639
-msgid "Disconnect group chat"
-msgstr "Від'єднатися від групового спілкування"
-
-#: src/chatty-window.c:640
-msgid "This removes chat from chats list"
-msgstr "У результаті спілкування буде вилучено зі списку спілкувань"
-
-#: src/chatty-window.c:644
-msgid "Delete chat with"
-msgstr "Вилучити спілкування з"
-
-#: src/chatty-window.c:645
-msgid "This deletes the conversation history"
-msgstr "У результаті буде вилучено журнал спілкування"
-
-#: src/chatty-window.c:658
-msgid "Delete"
-msgstr "Вилучити"
-
-#: src/chatty-window.c:910
-msgid "An SMS and XMPP messaging client"
-msgstr "Клієнт обміну повідомленнями SMS і XMPP"
-
-#: src/chatty-window.c:917
-=======
 #: src/chatty-window.c:642
 msgid "Disconnect group chat"
 msgstr "Від'єднатися від групового спілкування"
@@ -513,26 +409,17 @@
 msgstr "Клієнт обміну повідомленнями SMS і XMPP"
 
 #: src/chatty-window.c:920
->>>>>>> 131a193e
 msgid "translator-credits"
 msgstr "Юрій Чорноіван <yurchor@ukr.net>, 2020"
 
 #: src/dialogs/chatty-muc-info-dialog.c:324
 msgid "members"
 msgstr "учасники"
-<<<<<<< HEAD
 
 #: src/dialogs/chatty-new-chat-dialog.c:133
 msgid "Send To"
 msgstr "Надіслати"
 
-=======
-
-#: src/dialogs/chatty-new-chat-dialog.c:133
-msgid "Send To"
-msgstr "Надіслати"
-
->>>>>>> 131a193e
 #: src/dialogs/chatty-settings-dialog.c:319
 msgid "Select Protocol"
 msgstr "Виберіть протокол"
@@ -584,11 +471,7 @@
 msgid "This chat is not encrypted"
 msgstr "Це спілкування не зашифровано"
 
-<<<<<<< HEAD
-#: src/dialogs/chatty-user-info-dialog.c:258
-=======
 #: src/dialogs/chatty-user-info-dialog.c:256
->>>>>>> 131a193e
 msgid "Phone Number:"
 msgstr "Номер телефону:"
 
@@ -773,10 +656,6 @@
 msgstr "Позначати бездіяльні контакти"
 
 #: src/ui/chatty-settings-dialog.ui:201
-<<<<<<< HEAD
-#| msgid "Blur avatars from offline contacts"
-=======
->>>>>>> 131a193e
 msgid "Blur avatars from idle contacts"
 msgstr "Розмивати аватари бездіяльних контактів"
 
@@ -851,36 +730,6 @@
 #: src/ui/chatty-window.ui:58
 msgid "New Message…"
 msgstr "Нове повідомлення…"
-<<<<<<< HEAD
-
-#: src/ui/chatty-window.ui:71
-msgid "New Group Message…"
-msgstr "Нове групове повідомлення…"
-
-#: src/ui/chatty-window.ui:84
-msgid "New Bulk SMS…"
-msgstr "Нове пакетне SMS…"
-
-#: src/ui/chatty-window.ui:176
-msgid "Leave Chat"
-msgstr "Полишити спілкування"
-
-#: src/ui/chatty-window.ui:189
-msgid "Delete Chat"
-msgstr "Вилучити спілкування"
-
-#: src/users/chatty-contact.c:308
-msgid "Mobile"
-msgstr "Мобільний"
-
-#: src/users/chatty-contact.c:310
-msgid "Work"
-msgstr "Робота"
-
-#: src/users/chatty-contact.c:312
-msgid "Other"
-msgstr "Інше"
-=======
 
 #: src/ui/chatty-window.ui:71
 msgid "New Group Message…"
@@ -911,5 +760,4 @@
 #: src/users/chatty-contact.c:312
 #| msgid "Other"
 msgid "Other: "
-msgstr "Інший: "
->>>>>>> 131a193e
+msgstr "Інший: "