--- conflicted
+++ resolved
@@ -83,82 +83,7 @@
   },
 };
 
-<<<<<<< HEAD
-
-
-
-static void
-init_css (void)
-{
-  GdkScreen       *screen;
-  GtkCssProvider  *cssProvider;
-
-  screen = gdk_screen_get_default ();
-  cssProvider = gtk_css_provider_new ();
-
-  gtk_css_provider_load_from_data (GTK_CSS_PROVIDER (cssProvider),
-                                  " .message_list {\n"
-                                  "   color: black;\n"
-                                  "   background-color: white;\n"
-                                  "}\n"
-                                  " .bubble_green {\n"
-                                  "   font-size: 17px;\n"
-                                  "   background-color: #e0fad0;\n"
-                                  "   box-shadow: 0px 1px 2px 1px rgba(0, 0, 0, 0.3);\n"
-                                  "   border-radius:   6px;\n"
-                                  "   padding-left:   10px;\n"
-                                  "   padding-right:  10px;\n"
-                                  "   padding-top:     8px;\n"
-                                  "   padding-bottom:  8px;\n"
-                                  "}\n"
-                                  " .bubble_blue {\n"
-                                  "   font-size: 17px;\n"
-                                  "   color: black;\n"
-                                  "   background-color: #e4f0fc;\n"
-                                  "   box-shadow: 0px 1px 2px 1px rgba(0, 0, 0, 0.3);\n"
-                                  "   border-radius:   6px;\n"
-                                  "   padding-left:   10px;\n"
-                                  "   padding-right:  10px;\n"
-                                  "   padding-top:     8px;\n"
-                                  "   padding-bottom:  8px;\n"
-                                  "}\n"
-                                  " .bubble_purple {\n"
-                                  "   font-size: 14px;\n"
-                                  "   color: white;\n"
-                                  "   background-color: #862d86;\n"
-                                  "   box-shadow: 0px 1px 2px 1px rgba(0, 0, 0, 0.3);\n"
-                                  "   border-radius:   6px;\n"
-                                  "   padding-left:   10px;\n"
-                                  "   padding-right:  10px;\n"
-                                  "   padding-top:     8px;\n"
-                                  "   padding-bottom:  8px;\n"
-                                  "}\n"
-                                  " .bubble_white {\n"
-                                  "   font-size: 17px;\n"
-                                  "   color: black;\n"
-                                  "   background-color: white;\n"
-                                  "   box-shadow: 0px 1px 2px 1px rgba(0, 0, 0, 0.3);\n"
-                                  "   border-radius:   6px;\n"
-                                  "   padding-left:   10px;\n"
-                                  "   padding-right:  10px;\n"
-                                  "   padding-top:     8px;\n"
-                                  "   padding-bottom:  8px;\n"
-                                  "}\n"
-                                  " .label_disclaim {\n"
-                                  "   font-size:    16px;\n"
-                                  "   font-weight:  bold;\n"
-                                  "   padding-top:  120px;\n"
-                                  "   padding-bottom: 20px;\n"
-                                  "}\n", -1, NULL);
-
-  gtk_style_context_add_provider_for_screen (screen,
-                                             GTK_STYLE_PROVIDER(cssProvider),
-                                             GTK_STYLE_PROVIDER_PRIORITY_APPLICATION);
-}
-
-
-=======
->>>>>>> c6d93c87
+
 static void
 msg_list_cmd_copy (GSimpleAction *action,
                    GVariant      *parameter,
