--- conflicted
+++ resolved
@@ -8,11 +8,9 @@
 #ifndef __UTILS_H_INCLUDE__
 #define __UTILS_H_INCLUDE__
 
-<<<<<<< HEAD
 #include <stdio.h>
-=======
+
 #define MAX_GMT_ISO_SIZE 256
->>>>>>> c6d93c87
 
 char *chatty_utils_jabber_id_strip (const char *name);
 
