/*
 * Copyright (C) 2018 Purism SPC
 *
 * SPDX-License-Identifier: GPL-3.0-or-later
 */


#ifndef __CONVERSATION_H_INCLUDE__
#define __CONVERSATION_H_INCLUDE__

<<<<<<< HEAD
#include <gtk/gtk.h>
#include <gtk/gtkwidget.h>
#include "purple.h"
=======
>>>>>>> cab7555d
#include "chatty-message-list.h"

typedef struct chatty_log                ChattyLog;
typedef struct chatty_conversation       ChattyConversation;
typedef struct chatty_conv_view_header   ChattyConvViewHeader;


#define CHATTY_CONVERSATION(conv) \
  ((ChattyConversation *)(conv)->ui_data)

#define CHATTY_IS_CHATTY_CONVERSATION(conv) \
    (purple_conversation_get_ui_ops (conv) == \
     chatty_conversations_get_conv_ui_ops())

struct chatty_conv_view_header {
  GtkWidget *icon;
  gchar     *name;
};

struct chatty_log {
  char *time_stamp;
  char *name;
  char *msg;
};

struct chatty_conversation {
  PurpleConversation  *conv;

  ChattyMsgList *msg_list;
  GtkWidget     *msg_bubble_footer;
  GtkWidget     *tab_cont;
  GtkWidget     *icon;

  guint     unseen_count;
  guint     unseen_state;
  gboolean  notifications;

  struct {
    GtkWidget     *entry;
    GtkTextBuffer *buffer;
    GtkWidget     *scrolled;
    GtkWidget     *frame;
    GtkWidget     *button_send;
  } input;

  struct {
    GtkImage   *symbol_encrypt;
    const char *fp_own_device;
    guint       status;
    gboolean    enabled;
  } omemo;

  struct {
    GtkWidget   *list;
    GtkTreeView *treeview;
    guint        user_count;
    gboolean     notifications;
  } muc;

  struct {
    int    timer;
    GList *current;
  } attach;

  ChattyConvViewHeader *conv_header;
};


typedef enum
{
  CHATTY_UNSEEN_NONE,
  CHATTY_UNSEEN_NO_LOG,
  CHATTY_UNSEEN_TEXT,
} ChattyUnseenState;


enum
{
  CHATTY_SMS_RECEIPT_NONE      = -1,
  CHATTY_SMS_RECEIPT_MM_ACKN   =  0,
  CHATTY_SMS_RECEIPT_SMSC_ACKN,
} e_sms_receipt_states;


enum
{
  MUC_COLUMN_AVATAR,
  MUC_COLUMN_ENTRY,
  MUC_COLUMN_NAME,
  MUC_COLUMN_ALIAS_KEY,
  MUC_COLUMN_LAST,
  MUC_COLUMN_FLAGS,
  MUC_NUM_COLUMNS
};


PurpleConversationUiOps *chatty_conversations_get_conv_ui_ops(void);

void chatty_conv_im_with_buddy (PurpleAccount *account, const char *username);
void chatty_conv_join_chat (PurpleChat *chat);
void chatty_conv_set_muc_topic (const char *topic_text);
void chatty_conv_set_muc_prefs (gint pref, gboolean value);
void chatty_conv_invite_muc_user (const char *user_name, const char *invite_msg);
void *chatty_conversations_get_handle (void);
void chatty_conv_container_init (void);
void chatty_conversations_init (void);
void chatty_conversations_uninit (void);
PurpleConversation * chatty_conv_container_get_active_purple_conv (GtkNotebook *notebook);
ChattyConversation * chatty_conv_container_get_active_chatty_conv (GtkNotebook *notebook);
ChattyLog* chatty_conv_message_get_last_msg (PurpleBuddy *buddy);
gboolean chatty_conv_delete_message_history (PurpleBuddy *buddy);
GList *chatty_conv_find_unseen (ChattyUnseenState  state);
void chatty_conv_set_unseen (ChattyConversation *chatty_conv,
                             ChattyUnseenState   state);
void chatty_conv_add_history_since_component(GHashTable *components, const char *account, const char *room);



#endif<|MERGE_RESOLUTION|>--- conflicted
+++ resolved
@@ -8,12 +8,9 @@
 #ifndef __CONVERSATION_H_INCLUDE__
 #define __CONVERSATION_H_INCLUDE__
 
-<<<<<<< HEAD
 #include <gtk/gtk.h>
 #include <gtk/gtkwidget.h>
 #include "purple.h"
-=======
->>>>>>> cab7555d
 #include "chatty-message-list.h"
 
 typedef struct chatty_log                ChattyLog;
