--- conflicted
+++ resolved
@@ -942,44 +942,6 @@
 }
 
 
-<<<<<<< HEAD
-/**
- * chatty_conv_delete_message_history:
- * @buddy: a PurpleBuddy
- *
- * Delete all logs from the given buddyname
- *
- */
-// TODO: LELAND: Can I remove this method now?
-gboolean
-chatty_conv_delete_message_history (PurpleBuddy *buddy)
-{
-
-  GList         *history;
-  PurpleAccount *account;
-  const gchar   *b_name;
-
-  account = purple_buddy_get_account (buddy);
-  b_name = purple_buddy_get_name (buddy);
-  history = purple_log_get_logs (PURPLE_LOG_IM, b_name, account);
-
-  if (history == NULL) {
-    g_list_free (history);
-    return FALSE;
-  }
-
-  for (int i = 0; history && i < MAX_MSGS; history = history->next) {
-    purple_log_delete ((PurpleLog*)history->data);
-  }
-
-  g_list_free_full (history, (GDestroyNotify)purple_log_free);
-
-  return TRUE;
-}
-
-
-=======
->>>>>>> c6d93c87
 static void
 chatty_conv_get_im_messages_cb (const unsigned char* msg,
                                 int direction,
