--- conflicted
+++ resolved
@@ -1102,7 +1102,7 @@
   g_free (msg_html);
   g_free(iso_timestamp);
 
-  g_object_set_data (G_OBJECT (chatty_conv->msg_entry),
+  g_object_set_data (G_OBJECT (chatty_conv->input.entry),
                      "attach-start-time",
                      NULL);
 
@@ -1133,13 +1133,9 @@
     if (direction == 1) {
       msg_html = chatty_conv_check_for_links ((const gchar*)msg);
 
-<<<<<<< HEAD
       account = purple_conversation_get_account (chatty_conv->conv);
       buddy = purple_find_buddy (account, (const gchar*)room);
       color = chatty_conv_muc_get_avatar_color ((const gchar*)room);
-=======
-    g_list_free_full (history, (GDestroyNotify)purple_log_free);
->>>>>>> cab7555d
 
       // Extract the alias from 'who' (full_room_address/alias)
       line_split = g_strsplit ((const gchar*)who, "/", -1);
@@ -1180,23 +1176,15 @@
                                    NULL);
     }
 
-<<<<<<< HEAD
     chatty_conv_set_unseen (chatty_conv, CHATTY_UNSEEN_NONE);
-  }
-
+
+  }
 
   g_free (msg_html);
 
-  g_object_set_data (G_OBJECT (chatty_conv->msg_entry),
-=======
-    g_list_free_full (msgs, (GDestroyNotify)g_free);
-  }
-
   g_object_set_data (G_OBJECT (chatty_conv->input.entry),
->>>>>>> cab7555d
                      "attach-start-time",
                      NULL);
-
 
 }
 
