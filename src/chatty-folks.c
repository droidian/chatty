--- conflicted
+++ resolved
@@ -647,12 +647,8 @@
   while (gee_iterator_next (iter)) {
     FolksPhoneFieldDetails *field_details;
     g_autofree char        *number;
-<<<<<<< HEAD
-    g_autofree char        *number_e164;
-    char                   *type_number;
-=======
+    g_autofree char        *number_e164 = NULL;
     g_autofree char        *type_number = NULL;
->>>>>>> 4e1cfe78
 
     field_details = gee_iterator_get (iter);
     number = folks_phone_field_details_get_normalised (field_details);
