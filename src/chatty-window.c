--- conflicted
+++ resolved
@@ -998,14 +998,10 @@
   has_im  = !!(protocols & ~CHATTY_PROTOCOL_SMS);
 
   gtk_widget_set_sensitive (self->header_add_chat_button, has_sms || has_im);
-<<<<<<< HEAD
   gtk_widget_set_sensitive (self->menu_new_group_message_button, has_im);
   gtk_widget_set_sensitive (self->menu_new_bulk_sms_button, has_sms);
-  window_chat_changed_cb (self);
-=======
-  gtk_widget_set_sensitive (self->menu_new_group_chat_button, has_im);
+  
   gtk_filter_changed (self->chat_filter, GTK_FILTER_CHANGE_DIFFERENT);
->>>>>>> 6cb9c039
 }
 
 
