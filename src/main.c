/*
 * Copyright (C) 2018 Purism SPC
 *
 * SPDX-License-Identifier: GPL-3.0-or-later
 */


#include <glib/gi18n.h>
#include "chatty-config.h"
#include "chatty-application.h"
#include "chatty-purple-init.h"
#include "chatty-history.h"


int
main (int   argc,
      char *argv[])
{
  g_autoptr(ChattyApplication) application = NULL;

  g_set_prgname (CHATTY_APP_ID);
  application = chatty_application_new ();

<<<<<<< HEAD
  chatty_history_open();

  app = gtk_application_new (CHATTY_APP_ID, G_APPLICATION_FLAGS_NONE);

  g_application_register (G_APPLICATION (app), NULL, &error);

  if (error != NULL) {
    g_warning ("Can't register GApplication: %s", error->message);
    g_error_free (error);
    error = NULL;
  }

  if (g_application_get_is_remote (G_APPLICATION (app))) {
    g_object_unref (app);
    g_warning ("%s is already running", CHATTY_APP_ID);

    return 0;
  }

  g_signal_connect (app, "activate", G_CALLBACK (chatty_window_activate), NULL);
  status = g_application_run (G_APPLICATION (app), argc, argv);

  chatty_history_close();

  g_object_unref (app);

  return status;
=======
  return g_application_run (G_APPLICATION (application), argc, argv);
>>>>>>> cab7555d
}<|MERGE_RESOLUTION|>--- conflicted
+++ resolved
@@ -16,40 +16,18 @@
 main (int   argc,
       char *argv[])
 {
+  int status;
+
   g_autoptr(ChattyApplication) application = NULL;
 
   g_set_prgname (CHATTY_APP_ID);
   application = chatty_application_new ();
 
-<<<<<<< HEAD
   chatty_history_open();
 
-  app = gtk_application_new (CHATTY_APP_ID, G_APPLICATION_FLAGS_NONE);
-
-  g_application_register (G_APPLICATION (app), NULL, &error);
-
-  if (error != NULL) {
-    g_warning ("Can't register GApplication: %s", error->message);
-    g_error_free (error);
-    error = NULL;
-  }
-
-  if (g_application_get_is_remote (G_APPLICATION (app))) {
-    g_object_unref (app);
-    g_warning ("%s is already running", CHATTY_APP_ID);
-
-    return 0;
-  }
-
-  g_signal_connect (app, "activate", G_CALLBACK (chatty_window_activate), NULL);
-  status = g_application_run (G_APPLICATION (app), argc, argv);
+  status = g_application_run (G_APPLICATION (application), argc, argv);
 
   chatty_history_close();
 
-  g_object_unref (app);
-
   return status;
-=======
-  return g_application_run (G_APPLICATION (application), argc, argv);
->>>>>>> cab7555d
 }