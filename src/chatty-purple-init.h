--- conflicted
+++ resolved
@@ -11,12 +11,8 @@
 #include "purple.h"
 
 #define CHATTY_APP_NAME     "Chatty"
-<<<<<<< HEAD
 #define CHATTY_APP_ID       "sm.puri.Chatty"
-#define CHATTY_VERSION      "v0.0.1"
-=======
 #define CHATTY_VERSION      "v0.0.2"
->>>>>>> b8e91bd4
 #define CHATTY_UI           "chatty-ui"
 #define CHATTY_PREFS_ROOT   "/chatty"
 
