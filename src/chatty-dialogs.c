--- conflicted
+++ resolved
@@ -308,235 +308,6 @@
 
 
 void
-<<<<<<< HEAD
-=======
-chatty_dialogs_show_dialog_join_muc (void)
-{
-  GtkBuilder *builder;
-  GtkWidget  *dialog;
-  GtkWidget  *button_join_chat;
-  GtkWindow  *window;
-  GtkListBox *list_select_muc_account;
-  GtkEntry   *entry_group_chat_id;
-  GtkEntry   *entry_group_chat_room_alias;
-  GtkEntry   *entry_group_chat_user_alias;
-  GtkEntry   *entry_group_chat_pw;
-  int         response;
-
-  chatty_data_t *chatty = chatty_get_data ();
-
-  builder = gtk_builder_new_from_resource ("/sm/puri/chatty/ui/chatty-dialog-join-muc.ui");
-
-  dialog = GTK_WIDGET (gtk_builder_get_object (builder, "dialog"));
-
-  list_select_muc_account = GTK_LIST_BOX (gtk_builder_get_object (builder, "list_select_muc_account"));
-  button_join_chat = GTK_WIDGET (gtk_builder_get_object (builder, "button_join_chat"));
-  entry_group_chat_id = GTK_ENTRY (gtk_builder_get_object (builder, "entry_group_chat_id"));
-  entry_group_chat_room_alias = GTK_ENTRY (gtk_builder_get_object (builder, "entry_group_chat_room_alias"));
-  entry_group_chat_user_alias = GTK_ENTRY (gtk_builder_get_object (builder, "entry_group_chat_user_alias"));
-  entry_group_chat_pw = GTK_ENTRY (gtk_builder_get_object (builder, "entry_group_chat_pw"));
-
-  gtk_list_box_set_header_func (list_select_muc_account,
-                                hdy_list_box_separator_header,
-                                NULL, NULL);
-
-  g_signal_connect (G_OBJECT(entry_group_chat_id),
-                    "insert_text",
-                    G_CALLBACK(cb_contact_name_insert_text),
-                    (gpointer)button_join_chat);
-
-  chatty_account_populate_account_list (list_select_muc_account,
-                                        LIST_SELECT_MUC_ACCOUNT);
-
-  window = gtk_application_get_active_window (GTK_APPLICATION (g_application_get_default ()));
-  gtk_window_set_transient_for (GTK_WINDOW(dialog), window);
-
-  response = gtk_dialog_run (GTK_DIALOG(dialog));
-
-  if (response == GTK_RESPONSE_OK) {
-    chatty_blist_join_group_chat (chatty->selected_account,
-                                  gtk_entry_get_text (entry_group_chat_id),
-                                  gtk_entry_get_text (entry_group_chat_room_alias),
-                                  gtk_entry_get_text (entry_group_chat_user_alias),
-                                  gtk_entry_get_text (entry_group_chat_pw));
-  }
-
-  gtk_widget_destroy (dialog);
-  g_object_unref (builder);
-}
-
-
-static void 
-chatty_dialogs_update_user_avatar (PurpleBuddy *buddy,
-                                   const char  *color)
-{
-  PurpleContact *contact;
-  GdkPixbuf     *icon;
-  GtkWidget     *avatar;
-  const char    *alias;
-  const char    *buddy_alias;
-  const char    *contact_alias;
-
-  chatty_dialog_data_t *chatty_dialog = chatty_get_dialog_data ();
-
-  alias = purple_buddy_get_alias (buddy);
-
-  icon = chatty_icon_get_buddy_icon (PURPLE_BLIST_NODE(buddy),
-                                     alias,
-                                     CHATTY_ICON_SIZE_LARGE,
-                                     color,
-                                     FALSE);
-  
-  if (icon != NULL) {
-    avatar = gtk_image_new ();
-    gtk_image_set_from_pixbuf (GTK_IMAGE(avatar), icon);
-    gtk_button_set_image (GTK_BUTTON(chatty_dialog->button_user_avatar), GTK_WIDGET(avatar));
-  }
-
-  g_object_unref (icon);
-
-  contact = purple_buddy_get_contact (buddy);
-  buddy_alias = purple_buddy_get_alias (buddy);
-  contact_alias = purple_contact_get_alias (contact);
-
-  icon = chatty_icon_get_buddy_icon (PURPLE_BLIST_NODE(buddy),
-                                     alias,
-                                     CHATTY_ICON_SIZE_SMALL,
-                                     color,
-                                     FALSE);
-
-  chatty_window_update_sub_header_titlebar (icon, contact_alias ? contact_alias : buddy_alias);
-
-  g_object_unref (icon);
-}
-
-
-void
-chatty_dialogs_show_dialog_user_info (ChattyConversation *chatty_conv)
-{
-  ChattyManager  *manager;
-  PurpleBuddy    *buddy;
-  PurpleAccount  *account;
-  PurplePresence *presence;
-  PurpleStatus   *status;
-  GtkBuilder     *builder;
-  GtkWidget      *dialog;
-  GtkWidget      *label_alias;
-  GtkWidget      *label_jid;
-  GtkWidget      *label_encryption;
-  GtkWidget      *label_user_id;
-  GtkWidget      *label_user_status;
-  GtkWidget      *label_status_msg;
-  GtkWindow      *window;
-  GtkSwitch      *switch_notify;
-  GtkListBox     *listbox_prefs;
-  const char     *protocol_id;
-  const char     *alias;
-
-  chatty_dialog_data_t *chatty_dialog = chatty_get_dialog_data ();
-
-  manager = chatty_manager_get_default ();
-  builder = gtk_builder_new_from_resource ("/sm/puri/chatty/ui/chatty-dialog-user-info.ui");
-
-  chatty_dialog->button_user_avatar = GTK_WIDGET (gtk_builder_get_object (builder, "button-user-avatar"));
-  label_alias = GTK_WIDGET (gtk_builder_get_object (builder, "label_alias"));
-  label_user_id = GTK_WIDGET (gtk_builder_get_object (builder, "label_user_id"));
-  label_jid = GTK_WIDGET (gtk_builder_get_object (builder, "label_jid"));
-  switch_notify = GTK_SWITCH (gtk_builder_get_object (builder, "switch_notify"));
-  listbox_prefs = GTK_LIST_BOX (gtk_builder_get_object (builder, "listbox_prefs"));
-
-  account = purple_conversation_get_account (chatty_conv->conv);
-  protocol_id = purple_account_get_protocol_id (account);
-
-  if (chatty_manager_lurch_plugin_is_loaded (manager) && (!g_strcmp0 (protocol_id, "prpl-jabber"))) {
-    label_encryption = GTK_WIDGET (gtk_builder_get_object (builder, "label_encryption"));
-    chatty_dialog->omemo.switch_on_off = GTK_SWITCH (gtk_builder_get_object (builder, "switch_omemo"));
-    chatty_dialog->omemo.label_status_msg = GTK_WIDGET (gtk_builder_get_object (builder, "label_encryption_msg"));
-    chatty_dialog->omemo.listbox_fp_contact = GTK_LIST_BOX (gtk_builder_get_object (builder, "listbox_fp"));
-
-    gtk_widget_show (GTK_WIDGET(listbox_prefs));
-    gtk_widget_show (GTK_WIDGET(chatty_dialog->omemo.listbox_fp_contact));
-    gtk_widget_show (GTK_WIDGET(label_encryption));
-    gtk_widget_show (GTK_WIDGET(chatty_dialog->omemo.label_status_msg));
-
-    gtk_list_box_set_header_func (chatty_dialog->omemo.listbox_fp_contact,
-                                  hdy_list_box_separator_header,
-                                  NULL, NULL);
-
-    gtk_label_set_text (GTK_LABEL(label_user_id), "XMPP ID");
-
-    chatty_lurch_get_status (chatty_conv->conv);
-    chatty_lurch_get_fp_list_contact (chatty_conv->conv);
-
-    gtk_switch_set_state (chatty_dialog->omemo.switch_on_off, chatty_conv->omemo.enabled);
-
-    g_signal_connect (chatty_dialog->omemo.switch_on_off,
-                      "notify::active",
-                      G_CALLBACK(cb_switch_omemo_state_changed),
-                      (gpointer)chatty_conv->conv);
-  }
-
-  if (!g_strcmp0 (protocol_id, "prpl-mm-sms")) {
-    gtk_label_set_text (GTK_LABEL(label_user_id), _("Phone Number:"));
-  }
-
-  gtk_list_box_set_header_func (listbox_prefs,
-                                hdy_list_box_separator_header,
-                                NULL, NULL);
-
-  buddy = purple_find_buddy (chatty_conv->conv->account, chatty_conv->conv->name);
-  alias = purple_buddy_get_alias (buddy);
-
-  if (chatty_blist_protocol_is_sms (account)) {
-    chatty_dialogs_update_user_avatar (buddy, CHATTY_COLOR_GREEN);
-  } else {
-    chatty_dialogs_update_user_avatar (buddy, CHATTY_COLOR_BLUE);
-
-    g_signal_connect (G_OBJECT(chatty_dialog->button_user_avatar),
-                      "clicked",
-                      G_CALLBACK (cb_button_user_avatar_clicked),
-                      buddy);
-  } 
-  
-  gtk_switch_set_state (switch_notify,
-                        purple_blist_node_get_bool (PURPLE_BLIST_NODE(buddy),
-                        "chatty-notifications"));
-
-  g_signal_connect (switch_notify,
-                    "notify::active",
-                    G_CALLBACK(cb_switch_notify_state_changed),
-                    (gpointer)chatty_conv->conv);
-
-  gtk_label_set_text (GTK_LABEL(label_alias), chatty_utils_jabber_id_strip (alias));
-  gtk_label_set_text (GTK_LABEL(label_jid), chatty_conv->conv->name);
-
-  if (!g_strcmp0 (protocol_id, "prpl-jabber")) {
-    label_user_status = GTK_WIDGET (gtk_builder_get_object (builder, "label_user_status"));
-    label_status_msg = GTK_WIDGET (gtk_builder_get_object (builder, "label_status_msg"));
-    
-    gtk_widget_show (GTK_WIDGET(label_user_status));
-    gtk_widget_show (GTK_WIDGET(label_status_msg));
-
-    presence = purple_buddy_get_presence (buddy);
-    status = purple_presence_get_active_status (presence);
-
-    gtk_label_set_text (GTK_LABEL(label_status_msg), purple_status_get_name (status));
-  }
-
-  dialog = GTK_WIDGET (gtk_builder_get_object (builder, "dialog"));
-
-  window = gtk_application_get_active_window (GTK_APPLICATION (g_application_get_default ()));
-  gtk_window_set_transient_for (GTK_WINDOW(dialog), window);
-
-  gtk_dialog_run (GTK_DIALOG(dialog));
-
-  gtk_widget_destroy (dialog);
-  g_object_unref (builder);
-}
-
-
-void
->>>>>>> f54fc4fe
 chatty_dialogs_show_dialog_about_chatty (void)
 {
   GtkWindow *window;
