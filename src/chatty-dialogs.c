/*
 * Copyright (C) 2018 Purism SPC
 *
 * SPDX-License-Identifier: GPL-3.0-or-later
 */


#include <glib.h>
#include <glib/gi18n.h>
#include <glib-object.h>
#include "chatty-window.h"
#include "chatty-account.h"
#include "chatty-buddy-list.h"
#include "chatty-conversation.h"
#include "chatty-purple-init.h"
#include "chatty-config.h"
#include "chatty-dialogs.h"
#include "chatty-lurch.h"

static void chatty_dialogs_reset_settings_dialog (void);
static void chatty_dialogs_reset_new_contact_dialog (void);
static void chatty_dialogs_reset_invite_contact_dialog (void);

static void chatty_disconnect_account_signals (PurpleAccount *account);

static chatty_dialog_data_t chatty_dialog_data;

chatty_dialog_data_t *chatty_get_dialog_data (void)
{
  return &chatty_dialog_data;
}

static gboolean
cb_switch_prefs_state_changed (GtkSwitch *widget,
                               gboolean   state,
                               gpointer   data)
{
  switch (GPOINTER_TO_INT(data)) {
    case CHATTY_PREF_SEND_RECEIPTS:
      purple_prefs_set_bool (CHATTY_PREFS_ROOT "/conversations/send_receipts", state);
      break;
    case CHATTY_PREF_MESSAGE_CARBONS:
      if (state) {
        chatty_purple_load_plugin ("core-riba-carbons");
        purple_prefs_set_bool (CHATTY_PREFS_ROOT "/plugins/message_carbons", TRUE);
      } else {
        chatty_purple_unload_plugin ("core-riba-carbons");
        purple_prefs_set_bool (CHATTY_PREFS_ROOT "/plugins/message_carbons", FALSE);
      }
      break;
    case CHATTY_PREF_TYPING_NOTIFICATION:
      purple_prefs_set_bool (CHATTY_PREFS_ROOT "/conversations/send_typing", state);
      break;
    case CHATTY_PREF_SHOW_OFFLINE:
      purple_prefs_set_bool (CHATTY_PREFS_ROOT "/blist/show_offline_buddies", state);
      break;
    case CHATTY_PREF_INDICATE_OFFLINE:
      purple_prefs_set_bool (CHATTY_PREFS_ROOT "/blist/greyout_offline_buddies", state);
      break;
    case CHATTY_PREF_INDICATE_IDLE:
      purple_prefs_set_bool (CHATTY_PREFS_ROOT "/blist/blur_idle_buddies", state);
      break;
    case CHATTY_PREF_INDICATE_UNKNOWN:
      purple_prefs_set_bool (CHATTY_PREFS_ROOT "/blist/indicate_unknown_contacts", state);
      break;
    case CHATTY_PREF_CONVERT_SMILEY:
      purple_prefs_set_bool (CHATTY_PREFS_ROOT "/conversations/convert_emoticons", state);
      break;
    case CHATTY_PREF_RETURN_SENDS:
      purple_prefs_set_bool (CHATTY_PREFS_ROOT "/conversations/return_sends", state);
      break;
    case CHATTY_PREF_MUC_NOTIFICATIONS:
      chatty_conv_set_muc_prefs (CHATTY_PREF_MUC_NOTIFICATIONS, state);
      break;
    case CHATTY_PREF_MUC_PERSISTANT:
      chatty_conv_set_muc_prefs (CHATTY_PREF_MUC_PERSISTANT, state);
      break;
    case CHATTY_PREF_MUC_AUTOJOIN:
      chatty_conv_set_muc_prefs (CHATTY_PREF_MUC_AUTOJOIN, state);
      break;
    default:
      break;
  }

  gtk_switch_set_state (widget, state);

  return TRUE;
}


static gboolean
cb_switch_omemo_state_changed (GtkSwitch *widget,
                               gboolean   state,
                               gpointer   user_data)
{
  PurpleConversation *conv;

  conv = (PurpleConversation *) user_data;

  state ? chatty_lurch_enable (conv) : chatty_lurch_disable (conv);

  chatty_lurch_get_status (conv);

  return TRUE;
}


static gboolean
cb_switch_notify_state_changed (GtkSwitch *widget,
                               gboolean   state,
                               gpointer   user_data)
{
  PurpleBuddy        *buddy;
  PurpleConversation *conv;

  conv = (PurpleConversation *) user_data;

  buddy = purple_find_buddy (conv->account, conv->name);

  purple_blist_node_set_bool (PURPLE_BLIST_NODE(buddy), "chatty-notifications", state);

  gtk_switch_set_state (widget, state);

  return TRUE;
}


static gboolean
cb_dialog_delete (GtkWidget *widget,
                  GdkEvent  *event,
                  gpointer   user_data)
{
  gtk_widget_hide_on_delete (widget);

  return TRUE;
}


static void
cb_button_settings_back_clicked (GtkButton *sender,
                                 gpointer   data)
{
  chatty_dialog_data_t *chatty_dialog = chatty_get_dialog_data ();

  chatty_dialogs_reset_settings_dialog ();

  gtk_stack_set_visible_child_name (chatty_dialog->stack_panes_settings,
                                    "view-settings");
}


static void
cb_button_new_chat_back_clicked (GtkButton *sender,
                                 gpointer   data)
{
  chatty_dialog_data_t *chatty_dialog = chatty_get_dialog_data ();

  chatty_dialogs_reset_settings_dialog ();

  gtk_stack_set_visible_child_name (chatty_dialog->stack_panes_new_chat,
                                    "view-new-chat");
}


static void
cb_button_muc_info_back_clicked (GtkButton *sender,
                                 gpointer   data)
{
  chatty_dialog_data_t *chatty_dialog = chatty_get_dialog_data ();

  chatty_dialogs_reset_settings_dialog ();

  gtk_stack_set_visible_child_name (chatty_dialog->stack_panes_muc_info,
                                    "view-muc-info");
}


static void
cb_entry_name_changed (GtkEntry *sender,
                       gpointer  data)
{
  chatty_dialog_data_t *chatty_dialog = chatty_get_dialog_data ();

  gtk_widget_set_sensitive (GTK_WIDGET(chatty_dialog->button_save_account), TRUE);
}


static void
cb_button_delete_account_clicked (GtkButton *sender,
                                  gpointer   data)
{
  GtkWidget     *dialog;
  PurpleAccount *account;
  int            response;

  chatty_data_t *chatty = chatty_get_data ();

  chatty_dialog_data_t *chatty_dialog = chatty_get_dialog_data ();

  account = chatty->selected_account;

  dialog = gtk_message_dialog_new (chatty->main_window,
                                   GTK_DIALOG_MODAL | GTK_DIALOG_DESTROY_WITH_PARENT,
                                   GTK_MESSAGE_WARNING,
                                   GTK_BUTTONS_OK_CANCEL,
                                   _("Delete Account"));

  gtk_message_dialog_format_secondary_text (GTK_MESSAGE_DIALOG(dialog),
                                            _("Delete account %s?"),
                                            purple_account_get_username (account));

  gtk_dialog_set_default_response (GTK_DIALOG(dialog), GTK_RESPONSE_CANCEL);
  gtk_window_set_position (GTK_WINDOW(dialog), GTK_WIN_POS_CENTER_ON_PARENT);

  response = gtk_dialog_run (GTK_DIALOG(dialog));

  if (response == GTK_RESPONSE_OK) {
    purple_accounts_delete (account);

    chatty_account_populate_account_list (chatty->list_manage_account,
                                          LIST_MANAGE_ACCOUNT);

    gtk_stack_set_visible_child_name (chatty_dialog->stack_panes_settings,
                                      "view-settings");
  }

  gtk_widget_destroy (dialog);
}


static void
cb_button_edit_pw_clicked (GtkButton *sender,
                           gpointer   data)
{
  GtkEntry *entry_account_pwd;

  chatty_dialog_data_t *chatty_dialog = chatty_get_dialog_data ();

  entry_account_pwd = (GtkEntry *)data;

  gtk_widget_set_sensitive (GTK_WIDGET(chatty_dialog->button_save_account), TRUE);
  gtk_widget_set_sensitive (GTK_WIDGET(entry_account_pwd), TRUE);
  gtk_entry_set_text (GTK_ENTRY(entry_account_pwd), "");
  gtk_widget_grab_focus (GTK_WIDGET(entry_account_pwd));
}


static void
cb_button_save_account_clicked (GtkButton *sender,
                                gpointer   data)
{
  GtkEntry *entry_account_pwd;

  chatty_data_t *chatty = chatty_get_data ();

  chatty_dialog_data_t *chatty_dialog = chatty_get_dialog_data ();

  purple_account_set_username(chatty->selected_account,
                              gtk_entry_get_text (chatty_dialog->entry_name));

  entry_account_pwd = (GtkEntry *)data;

  purple_account_set_password (chatty->selected_account,
                               gtk_entry_get_text (GTK_ENTRY(entry_account_pwd)));

  purple_account_set_remember_password (chatty->selected_account, TRUE);

  if (purple_account_is_connected (chatty->selected_account)) {
   purple_account_disconnect (chatty->selected_account);
  }

  if (purple_account_is_disconnected (chatty->selected_account)) {
   purple_account_connect (chatty->selected_account);
  }

  chatty_account_populate_account_list (chatty->list_manage_account,
                                        LIST_MANAGE_ACCOUNT); // username might have changed

  gtk_stack_set_visible_child_name (chatty_dialog->stack_panes_settings,
                                    "view-settings");
}

static void
write_account_data_into_dialog (chatty_data_t *chatty, chatty_dialog_data_t *chatty_dialog)
{
  const char *account_name;
  const char *protocol_name;

  account_name = purple_account_get_username (chatty->selected_account);
  protocol_name = purple_account_get_protocol_name (chatty->selected_account);

  gtk_entry_set_text (chatty_dialog->entry_name, account_name);
  gtk_label_set_text (chatty_dialog->label_protocol, protocol_name);

  if (purple_account_is_connected (chatty->selected_account)) {
    gtk_label_set_text (chatty_dialog->label_status, _("connected"));
  } else if (purple_account_is_connecting (chatty->selected_account)) {
    gtk_label_set_text (chatty_dialog->label_status, _("connecting..."));
  } else if (purple_account_is_disconnected (chatty->selected_account)) {
    gtk_label_set_text (chatty_dialog->label_status, _("disconnected"));
  }
}


static void
cb_list_account_manage_row_activated (GtkListBox    *box,
                                      GtkListBoxRow *row,
                                      gpointer       user_data)
{
<<<<<<< HEAD
=======
  const char  *account_name;
  const char  *protocol_name;
  const gchar *protocol_id;

>>>>>>> 5180e40a
  chatty_data_t *chatty = chatty_get_data ();

  chatty_dialog_data_t *chatty_dialog = chatty_get_dialog_data ();
  chatty_purple_data_t *chatty_purple = chatty_get_purple_data ();

  if (g_object_get_data (G_OBJECT (row), "row-new-account")) {
    gtk_widget_grab_focus (GTK_WIDGET(chatty_dialog->entry_account_name));
    gtk_stack_set_visible_child_name (chatty_dialog->stack_panes_settings,
                                      "view-add-account");
  } else {
    gtk_stack_set_visible_child_name (chatty_dialog->stack_panes_settings,
                                      "view-edit-account");
    chatty->selected_account = g_object_get_data (G_OBJECT (row), "row-account");

<<<<<<< HEAD
    write_account_data_into_dialog (chatty, chatty_dialog);
=======
    account_name = purple_account_get_username (chatty->selected_account);
    protocol_name = purple_account_get_protocol_name (chatty->selected_account);

    protocol_id = purple_account_get_protocol_id (chatty->selected_account);

    if (chatty_purple->plugin_lurch_loaded && (!g_strcmp0 (protocol_id, "prpl-jabber"))) {

      gtk_widget_show (GTK_WIDGET(chatty_dialog->omemo.listbox_fp_own));
      gtk_widget_show (GTK_WIDGET(chatty_dialog->omemo.listbox_fp_own_dev));

      gtk_list_box_set_header_func (chatty_dialog->omemo.listbox_fp_own,
                                    hdy_list_box_separator_header,
                                    NULL, NULL);

      gtk_list_box_set_header_func (chatty_dialog->omemo.listbox_fp_own_dev,
                                    hdy_list_box_separator_header,
                                    NULL, NULL);

      chatty_lurch_get_fp_list_own (chatty->selected_account);
    }

    gtk_label_set_text (chatty_dialog->label_name, account_name);
    gtk_label_set_text (chatty_dialog->label_protocol, protocol_name);

    if (purple_account_is_connected (chatty->selected_account)) {
      gtk_label_set_text (chatty_dialog->label_status, _("connected"));
    } else if (purple_account_is_connecting (chatty->selected_account)) {
      gtk_label_set_text (chatty_dialog->label_status, _("connecting..."));
    } else if (purple_account_is_disconnected (chatty->selected_account)) {
      gtk_label_set_text (chatty_dialog->label_status, _("disconnected"));
    }
>>>>>>> 5180e40a
  }
}



static void
chatty_entry_contact_name_check (GtkEntry  *entry,
                                 GtkWidget *button)
{
  PurpleBuddy *buddy;
  const char  *name;

  chatty_data_t *chatty = chatty_get_data ();

  name = gtk_entry_get_text (entry);

  if ((*name != '\0') && chatty->selected_account) {
    buddy = purple_find_buddy (chatty->selected_account, name);
  }

  if ((*name != '\0') && !buddy) {
    gtk_widget_set_sensitive (button, TRUE);
  } else {
    gtk_widget_set_sensitive (button, FALSE);
  }
}


static void
cb_contact_name_insert_text (GtkEntry    *entry,
                             const gchar *text,
                             gint         length,
                             gint        *position,
                             gpointer     data)
{
  chatty_entry_contact_name_check (entry, GTK_WIDGET(data));
}


static void
cb_contact_name_delete_text (GtkEntry    *entry,
                             gint         start_pos,
                             gint         end_pos,
                             gpointer     data)
{
  chatty_entry_contact_name_check (entry, GTK_WIDGET(data));
}


static void
cb_account_name_insert_text (GtkEntry    *entry,
                             const gchar *text,
                             gint         length,
                             gint        *position,
                             gpointer     data)
{
  chatty_dialog_data_t *chatty_dialog = chatty_get_dialog_data ();

  gtk_widget_set_sensitive (GTK_WIDGET(chatty_dialog->button_add_account),
                            *position ? TRUE : FALSE);
  gtk_widget_set_sensitive (GTK_WIDGET(chatty_dialog->entry_account_pwd),
                            *position ? TRUE : FALSE);
}


static void
cb_account_name_delete_text (GtkEntry    *entry,
                             gint         start_pos,
                             gint         end_pos,
                             gpointer     data)
{
  chatty_dialog_data_t *chatty_dialog = chatty_get_dialog_data ();

  gtk_widget_set_sensitive (GTK_WIDGET(chatty_dialog->button_add_account),
                            start_pos ? TRUE : FALSE);
  gtk_widget_set_sensitive (GTK_WIDGET(chatty_dialog->entry_account_pwd),
                            start_pos ? TRUE : FALSE);
}


static void
cb_invite_name_insert_text (GtkEntry    *entry,
                            const gchar *text,
                            gint         length,
                            gint        *position,
                            gpointer     data)
{
  gtk_widget_set_sensitive (GTK_WIDGET(data), *position ? TRUE : FALSE);
}


static void
cb_invite_name_delete_text (GtkEntry    *entry,
                            gint         start_pos,
                            gint         end_pos,
                            gpointer     data)
{
  gtk_widget_set_sensitive (GTK_WIDGET(data), start_pos ? TRUE : FALSE);
}


static void
cb_button_show_add_contact_clicked (GtkButton *sender,
                                    gpointer   data)
{
  chatty_dialog_data_t *chatty_dialog = chatty_get_dialog_data ();

  chatty_dialogs_reset_new_contact_dialog ();

  gtk_stack_set_visible_child_name (chatty_dialog->stack_panes_new_chat,
                                    "view-new-contact");
}


static void
cb_button_add_contact_clicked (GtkButton *sender,
                               gpointer   data)
{
  const char *who;
  const char *alias;

  chatty_dialog_data_t *chatty_dialog = chatty_get_dialog_data ();

  who = gtk_entry_get_text (GTK_ENTRY(chatty_dialog->entry_contact_name));
  alias = gtk_entry_get_text (GTK_ENTRY(chatty_dialog->entry_contact_nick));

  chatty_blist_add_buddy (who, alias);

  gtk_stack_set_visible_child_name (chatty_dialog->stack_panes_new_chat,
                                    "view-new-chat");
}


static void
cb_button_show_invite_contact_clicked (GtkButton *sender,
                                       gpointer   data)
{
  chatty_dialog_data_t *chatty_dialog = chatty_get_dialog_data ();

  chatty_dialogs_reset_invite_contact_dialog ();

  gtk_widget_grab_focus (GTK_WIDGET(chatty_dialog->entry_invite_name));

  gtk_stack_set_visible_child_name (chatty_dialog->stack_panes_muc_info,
                                    "view-invite-contact");
}


static void
cb_button_invite_contact_clicked (GtkButton *sender,
                                  gpointer   data)
{
  const char *name;
  const char *invite_msg;

  chatty_dialog_data_t *chatty_dialog = chatty_get_dialog_data ();

  name = gtk_entry_get_text (GTK_ENTRY(chatty_dialog->entry_invite_name));
  invite_msg = gtk_entry_get_text (GTK_ENTRY(chatty_dialog->entry_invite_msg));

  if (name != NULL) {
    chatty_conv_invite_muc_user (name, invite_msg);
  }

  gtk_stack_set_visible_child_name (chatty_dialog->stack_panes_muc_info,
                                    "view-muc-info");
}

static void
cb_account_connection_error (PurpleAccount *gc, PurpleConnectionError err, const gchar *desc, gpointer unused)
{
  GtkWidget     *dialog;
  PurpleAccount *account;

  chatty_data_t *chatty = chatty_get_data ();
  chatty_dialog_data_t *chatty_dialog = chatty_get_dialog_data ();

  account = chatty->selected_account;

  chatty_disconnect_account_signals (account);

  dialog = gtk_message_dialog_new (chatty->main_window,
                                   GTK_DIALOG_MODAL | GTK_DIALOG_DESTROY_WITH_PARENT,
                                   GTK_MESSAGE_ERROR,
                                   GTK_BUTTONS_OK,
                                   _("Cannot login"));

  gtk_message_dialog_format_secondary_text (GTK_MESSAGE_DIALOG(dialog),
                                            _("Failed to login as %s:\n%s"),
                                            purple_account_get_username (account),
					    desc);

  gtk_dialog_set_default_response (GTK_DIALOG(dialog), GTK_RESPONSE_CANCEL);
  gtk_window_set_position (GTK_WINDOW(dialog), GTK_WIN_POS_CENTER_ON_PARENT);

  gtk_dialog_run (GTK_DIALOG(dialog));

  gtk_widget_destroy (dialog);

  gtk_stack_set_visible_child_name (chatty_dialog->stack_panes_settings,
                                    "view-edit-account");

  write_account_data_into_dialog (chatty, chatty_dialog);
}

static void
cb_account_signed_on (PurpleAccount *gc, gpointer unused)
{
  PurpleAccount *account;

  chatty_data_t *chatty = chatty_get_data ();
  chatty_dialog_data_t *chatty_dialog = chatty_get_dialog_data ();

  account = chatty->selected_account;

  chatty_disconnect_account_signals (account);
  gtk_stack_set_visible_child_name (chatty_dialog->stack_panes_settings, "view-settings");
}

static void
chatty_disconnect_account_signals (PurpleAccount *account)
{
  void *connections_handle = purple_connections_get_handle();

  purple_signal_disconnect (connections_handle, "connection-error", account, PURPLE_CALLBACK (cb_account_connection_error));
  purple_signal_disconnect (connections_handle, "signed-on", account, PURPLE_CALLBACK (cb_account_signed_on));
}


static void
cb_button_add_account_clicked (GtkButton *sender,
                               gpointer   data)
{
  PurpleAccount   *account;
  GtkToggleButton *button_xmpp;
  GtkToggleButton *button_matrix;
  GtkToggleButton *button_telegram;
  void            *connections_handle;
  const gchar     *protocol;
  const gchar     *name;
  const gchar     *pwd;
  const gchar     *setting = NULL;
  const gchar     *value;

  chatty_data_t        *chatty = chatty_get_data ();
  chatty_dialog_data_t *chatty_dialog = chatty_get_dialog_data ();

  name = gtk_entry_get_text (GTK_ENTRY(chatty_dialog->entry_account_name));
  pwd  = gtk_entry_get_text (GTK_ENTRY(chatty_dialog->entry_account_pwd));

  button_xmpp = GTK_TOGGLE_BUTTON(chatty_dialog->radio_button_xmpp);
  button_matrix = GTK_TOGGLE_BUTTON(chatty_dialog->radio_button_matrix);
  button_telegram = GTK_TOGGLE_BUTTON(chatty_dialog->radio_button_telegram);

  if (gtk_toggle_button_get_active (button_xmpp) == TRUE) {
    protocol = "prpl-jabber";
  } else if (gtk_toggle_button_get_active (button_matrix) == TRUE) {
    protocol = "prpl-matrix";
    setting = "home_server";
    value = gtk_entry_get_text (GTK_ENTRY(chatty_dialog->entry_account_server));
  } else if (gtk_toggle_button_get_active (button_telegram) == TRUE) {
    protocol = "prpl-telegram";
    setting = "password-two-factor";
    value = pwd;
    pwd = NULL;
  }

  account = purple_account_new (name, protocol);

  if (pwd) {
    purple_account_set_password (account, pwd);
    purple_account_set_remember_password (account, TRUE);
  }

  if (setting) {
    purple_account_set_string (account, setting, value);
  }

  connections_handle = purple_connections_get_handle ();
  chatty->selected_account = account;
  purple_signal_connect (connections_handle, "connection-error", account, PURPLE_CALLBACK (cb_account_connection_error), NULL);
  purple_signal_connect (connections_handle, "signed-on", account, PURPLE_CALLBACK (cb_account_signed_on), NULL);
  purple_account_set_enabled (account, CHATTY_UI, TRUE);
  purple_accounts_add (account);

  chatty_dialogs_reset_settings_dialog ();
}


static void
cb_button_edit_topic_clicked (GtkToggleButton *sender,
                              gpointer         data)
{
  GtkStyleContext *sc;
  GtkTextIter      start, end;
  gboolean         edit_mode;

  chatty_data_t        *chatty = chatty_get_data ();
  chatty_dialog_data_t *chatty_dialog = chatty_get_dialog_data ();

  sc = gtk_widget_get_style_context (GTK_WIDGET(chatty_dialog->box_topic_frame));

  gtk_text_buffer_get_bounds (chatty->muc.msg_buffer_topic,
                              &start,
                              &end);

  if (gtk_toggle_button_get_active (sender)) {
    edit_mode = TRUE;

    chatty_dialog->current_topic = gtk_text_buffer_get_text (chatty->muc.msg_buffer_topic,
                                                             &start, &end,
                                                             FALSE);

    gtk_widget_grab_focus (GTK_WIDGET(chatty_dialog->textview_muc_topic));

    gtk_style_context_remove_class (sc, "topic_no_edit");
    gtk_style_context_add_class (sc, "topic_edit");
  } else {
    edit_mode = FALSE;

    if (g_strcmp0 (chatty_dialog->current_topic, chatty_dialog->new_topic) != 0) {
      chatty_conv_set_muc_topic (chatty_dialog->new_topic);
    }

    gtk_style_context_remove_class (sc, "topic_edit");
    gtk_style_context_add_class (sc, "topic_no_edit");
  }

  gtk_text_view_set_editable (GTK_TEXT_VIEW(chatty_dialog->textview_muc_topic), edit_mode);
  gtk_text_view_set_cursor_visible (GTK_TEXT_VIEW(chatty_dialog->textview_muc_topic), edit_mode);
  gtk_widget_set_can_focus (GTK_WIDGET(chatty_dialog->textview_muc_topic), edit_mode);
}


static gboolean
cb_textview_key_released (GtkWidget   *widget,
                          GdkEventKey *key_event,
                          gpointer     data)
{
  GtkTextIter start, end;

  chatty_data_t        *chatty = chatty_get_data ();
  chatty_dialog_data_t *chatty_dialog = chatty_get_dialog_data ();

  gtk_text_buffer_get_bounds (chatty->muc.msg_buffer_topic,
                              &start,
                              &end);

  chatty_dialog->new_topic = gtk_text_buffer_get_text (chatty->muc.msg_buffer_topic,
                                                       &start, &end,
                                                       FALSE);

  return TRUE;
}




static void
cb_empty_list (GtkWidget *child,
               gpointer   user_data)
{
  gtk_widget_destroy (GTK_WIDGET(child));
}


static void
chatty_dialogs_reset_settings_dialog (void)
{
  chatty_dialog_data_t *chatty_dialog = chatty_get_dialog_data ();

  gtk_widget_set_sensitive (GTK_WIDGET(chatty_dialog->button_save_account), FALSE);
  gtk_widget_set_sensitive (GTK_WIDGET(chatty_dialog->button_add_account), FALSE);
  gtk_widget_set_sensitive (GTK_WIDGET(chatty_dialog->entry_account_pwd), FALSE);

  gtk_entry_set_text (GTK_ENTRY(chatty_dialog->entry_account_name), "");
  gtk_entry_set_text (GTK_ENTRY(chatty_dialog->entry_account_pwd), "");

  if (chatty_dialog->omemo.listbox_fp_own) {
    gtk_container_foreach (GTK_CONTAINER (chatty_dialog->omemo.listbox_fp_own),
                           cb_empty_list,
                           NULL);
  }

  if (chatty_dialog->omemo.listbox_fp_own_dev) {
    gtk_container_foreach (GTK_CONTAINER (chatty_dialog->omemo.listbox_fp_own_dev),
                           cb_empty_list,
                           NULL);
  }
}


static void
chatty_dialogs_reset_new_contact_dialog (void)
{
  chatty_dialog_data_t *chatty_dialog = chatty_get_dialog_data ();

  chatty_account_populate_account_list (chatty_dialog->list_select_account,
                                        LIST_SELECT_CHAT_ACCOUNT);
}


static void
chatty_dialogs_reset_invite_contact_dialog (void)
{
  chatty_dialog_data_t *chatty_dialog = chatty_get_dialog_data ();

  chatty_account_populate_account_list (chatty_dialog->list_select_account,
                                        LIST_SELECT_CHAT_ACCOUNT);
}


static void
chatty_dialogs_create_add_account_view (GtkBuilder *builder)
{
  PurplePlugin *protocol;
  GtkWidget    *dialog;
  GtkWidget    *button_back;
  GtkListBox   *list_protocol_sel;
  HdyActionRow *action_row_matrix;
  HdyActionRow *action_row_telegram;

  chatty_data_t        *chatty = chatty_get_data ();
  chatty_dialog_data_t *chatty_dialog = chatty_get_dialog_data ();

  button_back = GTK_WIDGET (gtk_builder_get_object (builder, "button_add_account_back"));
  list_protocol_sel = GTK_LIST_BOX (gtk_builder_get_object (builder, "list_protocol_sel"));
  action_row_matrix = HDY_ACTION_ROW (gtk_builder_get_object (builder, "action_row_matrix"));
  action_row_telegram = HDY_ACTION_ROW (gtk_builder_get_object (builder, "action_row_telegram"));
  chatty_dialog->button_add_account = GTK_WIDGET (gtk_builder_get_object (builder, "button_add_account"));
  chatty_dialog->radio_button_xmpp = GTK_WIDGET (gtk_builder_get_object (builder, "radio_button_xmpp"));
  chatty_dialog->radio_button_matrix = GTK_WIDGET (gtk_builder_get_object (builder, "radio_button_matrix"));
  chatty_dialog->radio_button_telegram = GTK_WIDGET (gtk_builder_get_object (builder, "radio_button_telegram"));
  chatty_dialog->entry_account_name = GTK_ENTRY (gtk_builder_get_object (builder, "entry_add_account_id"));
  chatty_dialog->entry_account_pwd = GTK_ENTRY (gtk_builder_get_object (builder, "entry_add_account_pwd"));
  chatty_dialog->entry_account_server = GTK_ENTRY (gtk_builder_get_object (builder, "entry_add_server_url"));

  protocol = purple_find_prpl ("prpl-matrix");

  if (protocol) {
    gtk_widget_show (GTK_WIDGET(action_row_matrix));
  }

  protocol = purple_find_prpl ("prpl-telegram");

  if (protocol) {
    gtk_widget_show (GTK_WIDGET(action_row_telegram));
  }

  gtk_list_box_set_header_func (list_protocol_sel, hdy_list_box_separator_header, NULL, NULL);

  g_signal_connect_after (G_OBJECT(chatty_dialog->entry_account_name),
                          "insert_text",
                          G_CALLBACK(cb_account_name_insert_text),
                          NULL);

  g_signal_connect_after (G_OBJECT(chatty_dialog->entry_account_name),
                          "delete_text",
                          G_CALLBACK(cb_account_name_delete_text),
                          NULL);

  dialog = GTK_WIDGET (gtk_builder_get_object (builder, "dialog"));

  gtk_window_set_transient_for (GTK_WINDOW(dialog),
                                GTK_WINDOW(chatty->main_window));

  g_signal_connect (G_OBJECT(chatty_dialog->button_add_account),
                    "clicked",
                    G_CALLBACK (cb_button_add_account_clicked),
                    NULL);

  g_signal_connect (G_OBJECT(button_back),
                    "clicked",
                    G_CALLBACK (cb_button_settings_back_clicked),
                    NULL);
}


static void
chatty_dialogs_create_edit_account_view (GtkBuilder *builder)
{
  GtkWidget     *button_back;
  GtkWidget     *button_edit_pw;
  GtkWidget     *button_delete;
  GtkEntry      *entry_account_pwd;

  chatty_dialog_data_t *chatty_dialog = chatty_get_dialog_data ();

  chatty_dialog->dialog_edit_account = GTK_WIDGET (gtk_builder_get_object (builder, "dialog"));
  button_delete = GTK_WIDGET (gtk_builder_get_object (builder, "button_delete_account"));
  button_edit_pw = GTK_WIDGET (gtk_builder_get_object (builder, "button_edit_pw"));
  chatty_dialog->button_save_account = GTK_WIDGET (gtk_builder_get_object (builder, "button_save_account"));
  button_back = GTK_WIDGET (gtk_builder_get_object (builder, "button_edit_account_back"));
  chatty_dialog->entry_name = GTK_ENTRY (gtk_builder_get_object (builder, "entry_account_id"));
  chatty_dialog->label_protocol = GTK_LABEL (gtk_builder_get_object (builder, "label_protocol"));
  chatty_dialog->label_status = GTK_LABEL (gtk_builder_get_object (builder, "label_status"));
  entry_account_pwd = GTK_ENTRY (gtk_builder_get_object (builder, "entry_account_pwd"));
  chatty_dialog->omemo.listbox_fp_own = GTK_LIST_BOX (gtk_builder_get_object (builder, "listbox_fp_own"));
  chatty_dialog->omemo.listbox_fp_own_dev = GTK_LIST_BOX (gtk_builder_get_object (builder, "listbox_fp_own_dev"));

  g_signal_connect (G_OBJECT(button_delete),
                    "clicked",
                    G_CALLBACK (cb_button_delete_account_clicked),
                    NULL);

  g_signal_connect (G_OBJECT(chatty_dialog->entry_name),
		    "changed",
		    G_CALLBACK (cb_entry_name_changed),
		    NULL);

  g_signal_connect (G_OBJECT(button_edit_pw),
                    "clicked",
                    G_CALLBACK (cb_button_edit_pw_clicked),
                    (gpointer)entry_account_pwd);

  g_signal_connect (G_OBJECT(chatty_dialog->button_save_account),
                    "clicked",
                    G_CALLBACK (cb_button_save_account_clicked),
                    (gpointer)entry_account_pwd);

  g_signal_connect (G_OBJECT(button_back),
                    "clicked",
                    G_CALLBACK (cb_button_settings_back_clicked),
                    NULL);
}


GtkWidget *
chatty_dialogs_create_dialog_settings (void)
{
  GtkBuilder    *builder;
  GtkWidget     *dialog;
  GtkListBox    *list_privacy_prefs;
  GtkListBox    *list_xmpp_prefs;
  GtkListBox    *list_editor_prefs;
  GtkSwitch     *switch_prefs_send_receipts;
  GtkSwitch     *switch_prefs_message_carbons;
  GtkSwitch     *switch_prefs_typing_notification;
  GtkSwitch     *switch_prefs_show_offline;
  GtkSwitch     *switch_prefs_indicate_offline;
  GtkSwitch     *switch_prefs_indicate_idle;
  GtkSwitch     *switch_prefs_indicate_unknown;
  GtkSwitch     *switch_prefs_convert_smileys;
  GtkSwitch     *switch_prefs_return_sends;
  HdyActionRow  *row_pref_message_carbons;

  chatty_data_t        *chatty = chatty_get_data ();
  chatty_dialog_data_t *chatty_dialog = chatty_get_dialog_data ();
  chatty_purple_data_t *chatty_purple = chatty_get_purple_data ();

  builder = gtk_builder_new_from_resource ("/sm/puri/chatty/ui/chatty-dialog-settings.ui");

  dialog = GTK_WIDGET (gtk_builder_get_object (builder, "dialog"));

  chatty_dialog->stack_panes_settings = GTK_STACK (gtk_builder_get_object (builder, "stack_panes_settings"));
  chatty->list_manage_account = GTK_LIST_BOX (gtk_builder_get_object (builder, "list_manage_account"));
  list_privacy_prefs = GTK_LIST_BOX (gtk_builder_get_object (builder, "privacy_prefs_listbox"));
  switch_prefs_send_receipts = GTK_SWITCH (gtk_builder_get_object (builder, "pref_send_receipts"));
  switch_prefs_message_carbons = GTK_SWITCH (gtk_builder_get_object (builder, "pref_message_carbons"));
  row_pref_message_carbons = HDY_ACTION_ROW (gtk_builder_get_object (builder, "row_pref_message_carbons"));
  switch_prefs_typing_notification = GTK_SWITCH (gtk_builder_get_object (builder, "pref_typing_notification"));

  list_xmpp_prefs = GTK_LIST_BOX (gtk_builder_get_object (builder, "xmpp_prefs_listbox"));
  switch_prefs_show_offline = GTK_SWITCH (gtk_builder_get_object (builder, "pref_show_offline"));
  switch_prefs_indicate_offline = GTK_SWITCH (gtk_builder_get_object (builder, "pref_indicate_offline"));
  switch_prefs_indicate_idle = GTK_SWITCH (gtk_builder_get_object (builder, "pref_indicate_idle"));
  switch_prefs_indicate_unknown = GTK_SWITCH (gtk_builder_get_object (builder, "pref_indicate_unknown"));

  list_editor_prefs = GTK_LIST_BOX (gtk_builder_get_object (builder, "editor_prefs_listbox"));
  switch_prefs_convert_smileys = GTK_SWITCH (gtk_builder_get_object (builder, "pref_convert_smileys"));
  switch_prefs_return_sends = GTK_SWITCH (gtk_builder_get_object (builder, "pref_return_sends"));

  gtk_list_box_set_header_func (chatty->list_manage_account, hdy_list_box_separator_header, NULL, NULL);
  gtk_list_box_set_header_func (list_privacy_prefs, hdy_list_box_separator_header, NULL, NULL);
  gtk_list_box_set_header_func (list_xmpp_prefs, hdy_list_box_separator_header, NULL, NULL);
  gtk_list_box_set_header_func (list_editor_prefs, hdy_list_box_separator_header, NULL, NULL);

  g_signal_connect (G_OBJECT(dialog),
                    "delete-event",
                    G_CALLBACK(cb_dialog_delete),
                    NULL);

  g_signal_connect (G_OBJECT(chatty->list_manage_account),
                    "row-activated",
                    G_CALLBACK(cb_list_account_manage_row_activated),
                    NULL);

  gtk_switch_set_state (switch_prefs_message_carbons,
                        chatty_purple->plugin_carbons_loaded);
  gtk_switch_set_state (switch_prefs_send_receipts,
                        purple_prefs_get_bool (CHATTY_PREFS_ROOT "/conversations/send_receipts"));
  gtk_switch_set_state (switch_prefs_typing_notification,
                        purple_prefs_get_bool (CHATTY_PREFS_ROOT "/conversations/send_typing"));
  gtk_switch_set_state (switch_prefs_show_offline,
                        purple_prefs_get_bool (CHATTY_PREFS_ROOT "/blist/show_offline_buddies"));
  gtk_switch_set_state (switch_prefs_indicate_offline,
                        purple_prefs_get_bool (CHATTY_PREFS_ROOT "/blist/greyout_offline_buddies"));
  gtk_switch_set_state (switch_prefs_indicate_idle,
                        purple_prefs_get_bool (CHATTY_PREFS_ROOT "/blist/blur_idle_buddies"));
  gtk_switch_set_state (switch_prefs_indicate_unknown,
                        purple_prefs_get_bool (CHATTY_PREFS_ROOT "/blist/indicate_unknown_contacts"));
  gtk_switch_set_state (switch_prefs_convert_smileys,
                        purple_prefs_get_bool (CHATTY_PREFS_ROOT "/conversations/convert_emoticons"));
  gtk_switch_set_state (switch_prefs_return_sends,
                        purple_prefs_get_bool (CHATTY_PREFS_ROOT "/conversations/return_sends"));

  if (chatty_purple->plugin_carbons_available) {
    gtk_widget_show (GTK_WIDGET(row_pref_message_carbons));
  } else {
    gtk_widget_hide (GTK_WIDGET(row_pref_message_carbons));
  }

  g_signal_connect (switch_prefs_send_receipts,
                    "state-set",
                    G_CALLBACK(cb_switch_prefs_state_changed),
                    (gpointer)CHATTY_PREF_SEND_RECEIPTS);
  g_signal_connect (switch_prefs_message_carbons,
                    "state-set",
                    G_CALLBACK(cb_switch_prefs_state_changed),
                    (gpointer)CHATTY_PREF_MESSAGE_CARBONS);
  g_signal_connect (switch_prefs_typing_notification,
                    "state-set",
                    G_CALLBACK(cb_switch_prefs_state_changed),
                    (gpointer)CHATTY_PREF_TYPING_NOTIFICATION);
  g_signal_connect (switch_prefs_show_offline,
                    "state-set",
                    G_CALLBACK(cb_switch_prefs_state_changed),
                    (gpointer)CHATTY_PREF_SHOW_OFFLINE);
  g_signal_connect (switch_prefs_indicate_offline,
                    "state-set",
                    G_CALLBACK(cb_switch_prefs_state_changed),
                    (gpointer)CHATTY_PREF_INDICATE_OFFLINE);
  g_signal_connect (switch_prefs_indicate_idle,
                    "state-set",
                    G_CALLBACK(cb_switch_prefs_state_changed),
                    (gpointer)CHATTY_PREF_INDICATE_IDLE);
  g_signal_connect (switch_prefs_indicate_unknown,
                    "state-set",
                    G_CALLBACK(cb_switch_prefs_state_changed),
                    (gpointer)CHATTY_PREF_INDICATE_UNKNOWN);
  g_signal_connect (switch_prefs_convert_smileys,
                    "state-set",
                    G_CALLBACK(cb_switch_prefs_state_changed),
                    (gpointer)CHATTY_PREF_CONVERT_SMILEY);
  g_signal_connect (switch_prefs_return_sends,
                    "state-set",
                    G_CALLBACK(cb_switch_prefs_state_changed),
                    (gpointer)CHATTY_PREF_RETURN_SENDS);

  chatty_account_populate_account_list (chatty->list_manage_account,
                                        LIST_MANAGE_ACCOUNT);


  chatty_dialogs_create_edit_account_view (builder);
  chatty_dialogs_create_add_account_view (builder);

  gtk_window_set_transient_for (GTK_WINDOW(dialog),
                                GTK_WINDOW(chatty->main_window));

  g_object_unref (builder);

  return dialog;
}


GtkWidget *
chatty_dialogs_create_dialog_new_chat (void)
{
  GtkBuilder *builder;
  GtkWidget  *dialog;
  GtkWidget  *button_back;
  GtkWidget  *button_add_contact;
  GtkWidget  *button_show_add_contact;

  chatty_data_t        *chatty = chatty_get_data ();
  chatty_dialog_data_t *chatty_dialog = chatty_get_dialog_data ();

  builder = gtk_builder_new_from_resource ("/sm/puri/chatty/ui/chatty-dialog-new-chat.ui");

  dialog = GTK_WIDGET (gtk_builder_get_object (builder, "dialog"));

  chatty->pane_view_new_chat = GTK_BOX (gtk_builder_get_object (builder, "pane_view_new_chat"));
  chatty->search_entry_contacts = GTK_ENTRY (gtk_builder_get_object (builder, "search_entry_contacts"));
  chatty->label_contact_id = GTK_WIDGET (gtk_builder_get_object (builder, "label_contact_id"));
  chatty_dialog->stack_panes_new_chat = GTK_STACK (gtk_builder_get_object (builder, "stack_panes_new_chat"));
  chatty_dialog->list_select_account = GTK_LIST_BOX (gtk_builder_get_object (builder, "list_select_chat_account"));
  chatty_dialog->entry_contact_name = GTK_ENTRY (gtk_builder_get_object (builder, "entry_contact_name"));
  chatty_dialog->entry_contact_nick = GTK_ENTRY (gtk_builder_get_object (builder, "entry_contact_alias"));
  button_back = GTK_WIDGET (gtk_builder_get_object (builder, "button_back"));
  button_show_add_contact = GTK_WIDGET (gtk_builder_get_object (builder, "button_show_add_contact"));
  button_add_contact = GTK_WIDGET (gtk_builder_get_object (builder, "button_add_contact"));

  g_signal_connect (G_OBJECT(dialog),
                    "delete-event",
                    G_CALLBACK(cb_dialog_delete),
                    NULL);

  g_signal_connect (G_OBJECT(button_back),
                    "clicked",
                    G_CALLBACK (cb_button_new_chat_back_clicked),
                    NULL);

  g_signal_connect (G_OBJECT(button_show_add_contact),
                    "clicked",
                    G_CALLBACK (cb_button_show_add_contact_clicked),
                    NULL);

  g_signal_connect (G_OBJECT(button_add_contact),
                    "clicked",
                    G_CALLBACK (cb_button_add_contact_clicked),
                    NULL);

  gtk_list_box_set_header_func (chatty_dialog->list_select_account,
                                hdy_list_box_separator_header,
                                NULL, NULL);

  g_signal_connect_after (G_OBJECT(chatty_dialog->entry_contact_name),
                          "insert_text",
                          G_CALLBACK(cb_contact_name_insert_text),
                          (gpointer)button_add_contact);

  g_signal_connect_after (G_OBJECT(chatty_dialog->entry_contact_name),
                          "delete_text",
                          G_CALLBACK(cb_contact_name_delete_text),
                          (gpointer)button_add_contact);

  gtk_window_set_transient_for (GTK_WINDOW(dialog),
                                GTK_WINDOW(chatty->main_window));

  g_object_unref (builder);

  return dialog;
}


GtkWidget *
chatty_dialogs_create_dialog_muc_info (void)
{
  GtkBuilder *builder;
  GtkWidget  *dialog;
  GtkWidget  *button_back;
  GtkWidget  *button_invite_contact;
  GtkWidget  *button_show_invite_contact;
  GtkListBox *list_muc_settings;

  chatty_data_t        *chatty = chatty_get_data ();
  chatty_dialog_data_t *chatty_dialog = chatty_get_dialog_data ();

  builder = gtk_builder_new_from_resource ("/sm/puri/chatty/ui/chatty-dialog-muc-info.ui");

  dialog = GTK_WIDGET (gtk_builder_get_object (builder, "dialog"));

  chatty->pane_view_muc_info = GTK_BOX (gtk_builder_get_object (builder, "pane_view_muc_info"));
  chatty->muc.label_chat_id = GTK_WIDGET (gtk_builder_get_object (builder, "muc.label_chat_id"));
  chatty->muc.label_num_user = GTK_WIDGET (gtk_builder_get_object (builder, "muc.label_num_user"));
  chatty->muc.label_topic = GTK_WIDGET (gtk_builder_get_object (builder, "muc.label_topic"));
  chatty->muc.button_edit_topic = GTK_WIDGET (gtk_builder_get_object (builder, "muc.button_edit_topic"));
  chatty->muc.box_topic_editor = GTK_WIDGET (gtk_builder_get_object (builder, "muc.box_topic_editor"));
  chatty->muc.switch_prefs_notifications = GTK_SWITCH (gtk_builder_get_object (builder, "pref_muc_notifications"));
  chatty->muc.switch_prefs_persistant = GTK_SWITCH (gtk_builder_get_object (builder, "pref_muc_persistant"));
  chatty->muc.switch_prefs_autojoin = GTK_SWITCH (gtk_builder_get_object (builder, "pref_muc_autojoin"));
  chatty_dialog->box_topic_frame = GTK_WIDGET (gtk_builder_get_object (builder, "box_topic_frame"));
  chatty_dialog->textview_muc_topic = GTK_WIDGET (gtk_builder_get_object (builder, "textview_muc_topic"));
  chatty_dialog->stack_panes_muc_info = GTK_STACK (gtk_builder_get_object (builder, "stack_panes_muc_info"));
  chatty_dialog->entry_invite_name = GTK_ENTRY (gtk_builder_get_object (builder, "entry_invite_name"));
  chatty_dialog->entry_invite_msg = GTK_ENTRY (gtk_builder_get_object (builder, "entry_invite_msg"));
  button_back = GTK_WIDGET (gtk_builder_get_object (builder, "button_back"));
  button_show_invite_contact = GTK_WIDGET (gtk_builder_get_object (builder, "button_show_invite_contact"));
  button_invite_contact = GTK_WIDGET (gtk_builder_get_object (builder, "button_invite_contact"));

  list_muc_settings = GTK_LIST_BOX (gtk_builder_get_object (builder, "list_muc_settings"));
  gtk_list_box_set_header_func (list_muc_settings, hdy_list_box_separator_header, NULL, NULL);

  chatty->muc.msg_buffer_topic = gtk_text_buffer_new (NULL);
  gtk_text_view_set_buffer (GTK_TEXT_VIEW(chatty_dialog->textview_muc_topic),
                            chatty->muc.msg_buffer_topic);

  g_signal_connect_after (G_OBJECT(chatty_dialog->textview_muc_topic),
                          "key-release-event",
                          G_CALLBACK(cb_textview_key_released),
                          NULL);

  g_signal_connect (G_OBJECT(chatty->muc.button_edit_topic),
                    "clicked",
                    G_CALLBACK (cb_button_edit_topic_clicked),
                    NULL);

  g_signal_connect (chatty->muc.switch_prefs_notifications,
                    "state-set",
                    G_CALLBACK(cb_switch_prefs_state_changed),
                    (gpointer)CHATTY_PREF_MUC_NOTIFICATIONS);

  g_signal_connect (chatty->muc.switch_prefs_persistant,
                    "state-set",
                    G_CALLBACK(cb_switch_prefs_state_changed),
                    (gpointer)CHATTY_PREF_MUC_PERSISTANT);

  g_signal_connect (chatty->muc.switch_prefs_autojoin,
                    "state-set",
                    G_CALLBACK(cb_switch_prefs_state_changed),
                    (gpointer)CHATTY_PREF_MUC_AUTOJOIN);

  g_signal_connect (G_OBJECT(dialog),
                    "delete-event",
                    G_CALLBACK(cb_dialog_delete),
                    NULL);

  g_signal_connect (G_OBJECT(button_back),
                    "clicked",
                    G_CALLBACK (cb_button_muc_info_back_clicked),
                    NULL);

  g_signal_connect (G_OBJECT(button_show_invite_contact),
                    "clicked",
                    G_CALLBACK (cb_button_show_invite_contact_clicked),
                    NULL);

  g_signal_connect (G_OBJECT(button_invite_contact),
                    "clicked",
                    G_CALLBACK (cb_button_invite_contact_clicked),
                    NULL);

  gtk_list_box_set_header_func (chatty_dialog->list_select_account,
                                hdy_list_box_separator_header,
                                NULL, NULL);

  g_signal_connect_after (G_OBJECT(chatty_dialog->entry_invite_name),
                          "insert_text",
                          G_CALLBACK(cb_invite_name_insert_text),
                          (gpointer)button_invite_contact);

  g_signal_connect_after (G_OBJECT(chatty_dialog->entry_invite_name),
                          "delete_text",
                          G_CALLBACK(cb_invite_name_delete_text),
                          (gpointer)button_invite_contact);

  gtk_window_set_transient_for (GTK_WINDOW(dialog),
                                GTK_WINDOW(chatty->main_window));

  g_object_unref (builder);

  return dialog;
}


void
chatty_dialogs_show_dialog_join_muc (void)
{
  GtkBuilder *builder;
  GtkWidget  *dialog;
  GtkWidget  *button_join_chat;
  GtkListBox *list_select_muc_account;
  GtkEntry   *entry_group_chat_id;
  GtkEntry   *entry_group_chat_pw;
  GtkSwitch  *switch_prefs_chat_autojoin;
  gboolean    autojoin;
  int         response;

  chatty_data_t *chatty = chatty_get_data ();

  builder = gtk_builder_new_from_resource ("/sm/puri/chatty/ui/chatty-dialog-join-muc.ui");

  dialog = GTK_WIDGET (gtk_builder_get_object (builder, "dialog"));

  list_select_muc_account = GTK_LIST_BOX (gtk_builder_get_object (builder, "list_select_muc_account"));
  button_join_chat = GTK_WIDGET (gtk_builder_get_object (builder, "button_join_chat"));
  entry_group_chat_id = GTK_ENTRY (gtk_builder_get_object (builder, "entry_group_chat_id"));
  entry_group_chat_pw = GTK_ENTRY (gtk_builder_get_object (builder, "entry_group_chat_pw"));
  switch_prefs_chat_autojoin = GTK_SWITCH (gtk_builder_get_object (builder, "switch_prefs_chat_autojoin"));

  gtk_list_box_set_header_func (list_select_muc_account,
                                hdy_list_box_separator_header,
                                NULL, NULL);

  g_signal_connect (G_OBJECT(entry_group_chat_id),
                    "insert_text",
                    G_CALLBACK(cb_contact_name_insert_text),
                    (gpointer)button_join_chat);

  chatty_account_populate_account_list (list_select_muc_account,
                                        LIST_SELECT_MUC_ACCOUNT);

  gtk_window_set_transient_for (GTK_WINDOW(dialog),
                                GTK_WINDOW(chatty->main_window));

  response = gtk_dialog_run (GTK_DIALOG(dialog));

  if (response == GTK_RESPONSE_OK) {
    autojoin = gtk_switch_get_state (switch_prefs_chat_autojoin);

    chatty_blist_join_group_chat (chatty->selected_account,
                                  gtk_entry_get_text (entry_group_chat_id),
                                  NULL,
                                  gtk_entry_get_text (entry_group_chat_pw),
                                  autojoin);
  }

  gtk_widget_destroy (dialog);
  g_object_unref (builder);
}


void
chatty_dialogs_show_dialog_user_info (ChattyConversation *chatty_conv)
{
  PurpleBuddy   *buddy;
  PurpleAccount *account;
  GtkBuilder    *builder;
  GtkWidget     *dialog;
  GtkWidget     *label_alias;
  GtkWidget     *label_jid;
  GtkWidget     *label_status;
  GtkSwitch     *switch_notify;
  GtkListBox    *listbox_prefs;
  const char    *protocol_id;
  const char    *alias;

  chatty_data_t *chatty = chatty_get_data ();
  chatty_purple_data_t *chatty_purple = chatty_get_purple_data ();
  chatty_dialog_data_t *chatty_dialog = chatty_get_dialog_data ();

  builder = gtk_builder_new_from_resource ("/sm/puri/chatty/ui/chatty-dialog-user-info.ui");

  label_alias = GTK_WIDGET (gtk_builder_get_object (builder, "label_alias"));
  label_jid = GTK_WIDGET (gtk_builder_get_object (builder, "label_jid"));
  switch_notify = GTK_SWITCH (gtk_builder_get_object (builder, "switch_notify"));
  listbox_prefs = GTK_LIST_BOX (gtk_builder_get_object (builder, "listbox_prefs"));

  account = purple_conversation_get_account (chatty_conv->conv);
  protocol_id = purple_account_get_protocol_id (account);

  if (chatty_purple->plugin_lurch_loaded && (!g_strcmp0 (protocol_id, "prpl-jabber"))) {
    label_status = GTK_WIDGET (gtk_builder_get_object (builder, "label_status"));
    chatty_dialog->omemo.switch_on_off = GTK_SWITCH (gtk_builder_get_object (builder, "switch_omemo"));
    chatty_dialog->omemo.label_status_msg = GTK_WIDGET (gtk_builder_get_object (builder, "label_status_msg"));
    chatty_dialog->omemo.listbox_fp_contact = GTK_LIST_BOX (gtk_builder_get_object (builder, "listbox_fp"));

    gtk_widget_show (GTK_WIDGET(listbox_prefs));
    gtk_widget_show (GTK_WIDGET(chatty_dialog->omemo.listbox_fp_contact));
    gtk_widget_show (GTK_WIDGET(label_status));
    gtk_widget_show (GTK_WIDGET(chatty_dialog->omemo.label_status_msg));

    gtk_list_box_set_header_func (chatty_dialog->omemo.listbox_fp_contact,
                                  hdy_list_box_separator_header,
                                  NULL, NULL);

    chatty_lurch_get_status (chatty_conv->conv);
    chatty_lurch_get_fp_list_contact (chatty_conv->conv);

    gtk_switch_set_state (chatty_dialog->omemo.switch_on_off, chatty_conv->omemo.enabled);

    g_signal_connect (chatty_dialog->omemo.switch_on_off,
                      "state-set",
                      G_CALLBACK(cb_switch_omemo_state_changed),
                      (gpointer)chatty_conv->conv);
  }

  gtk_list_box_set_header_func (listbox_prefs,
                                hdy_list_box_separator_header,
                                NULL, NULL);

  buddy = purple_find_buddy (chatty_conv->conv->account, chatty_conv->conv->name);
  alias = purple_buddy_get_alias (buddy);

  gtk_switch_set_state (switch_notify, purple_blist_node_get_bool (PURPLE_BLIST_NODE(buddy), "chatty-notifications"));

  g_signal_connect (switch_notify,
                    "state-set",
                    G_CALLBACK(cb_switch_notify_state_changed),
                    (gpointer)chatty_conv->conv);

  gtk_label_set_text (GTK_LABEL(label_alias), alias);
  gtk_label_set_text (GTK_LABEL(label_jid), chatty_conv->conv->name);

  dialog = GTK_WIDGET (gtk_builder_get_object (builder, "dialog"));

  gtk_window_set_transient_for (GTK_WINDOW(dialog),
                                GTK_WINDOW(chatty->main_window));

  gtk_dialog_run (GTK_DIALOG(dialog));

  gtk_widget_destroy (dialog);
  g_object_unref (builder);
}


void
chatty_dialogs_show_dialog_about_chatty (const char *version)
{
  GtkBuilder *builder;
  GtkWidget  *dialog;
  GtkWidget  *label_version;

  chatty_data_t *chatty = chatty_get_data ();

  builder = gtk_builder_new_from_resource ("/sm/puri/chatty/ui/chatty-dialog-info.ui");

  label_version = GTK_WIDGET (gtk_builder_get_object (builder, "label_version"));
  gtk_label_set_text (GTK_LABEL(label_version), version);

  dialog = GTK_WIDGET (gtk_builder_get_object (builder, "dialog"));

  gtk_window_set_transient_for (GTK_WINDOW(dialog),
                                GTK_WINDOW(chatty->main_window));

  gtk_dialog_run (GTK_DIALOG(dialog));

  gtk_widget_destroy (dialog);
  g_object_unref (builder);
}<|MERGE_RESOLUTION|>--- conflicted
+++ resolved
@@ -307,13 +307,8 @@
                                       GtkListBoxRow *row,
                                       gpointer       user_data)
 {
-<<<<<<< HEAD
-=======
-  const char  *account_name;
-  const char  *protocol_name;
   const gchar *protocol_id;
 
->>>>>>> 5180e40a
   chatty_data_t *chatty = chatty_get_data ();
 
   chatty_dialog_data_t *chatty_dialog = chatty_get_dialog_data ();
@@ -328,12 +323,6 @@
                                       "view-edit-account");
     chatty->selected_account = g_object_get_data (G_OBJECT (row), "row-account");
 
-<<<<<<< HEAD
-    write_account_data_into_dialog (chatty, chatty_dialog);
-=======
-    account_name = purple_account_get_username (chatty->selected_account);
-    protocol_name = purple_account_get_protocol_name (chatty->selected_account);
-
     protocol_id = purple_account_get_protocol_id (chatty->selected_account);
 
     if (chatty_purple->plugin_lurch_loaded && (!g_strcmp0 (protocol_id, "prpl-jabber"))) {
@@ -352,17 +341,7 @@
       chatty_lurch_get_fp_list_own (chatty->selected_account);
     }
 
-    gtk_label_set_text (chatty_dialog->label_name, account_name);
-    gtk_label_set_text (chatty_dialog->label_protocol, protocol_name);
-
-    if (purple_account_is_connected (chatty->selected_account)) {
-      gtk_label_set_text (chatty_dialog->label_status, _("connected"));
-    } else if (purple_account_is_connecting (chatty->selected_account)) {
-      gtk_label_set_text (chatty_dialog->label_status, _("connecting..."));
-    } else if (purple_account_is_disconnected (chatty->selected_account)) {
-      gtk_label_set_text (chatty_dialog->label_status, _("disconnected"));
-    }
->>>>>>> 5180e40a
+    write_account_data_into_dialog (chatty, chatty_dialog);
   }
 }
 
