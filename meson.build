<<<<<<< HEAD
project('chatty', 'c',        version: '0.1.13',
=======
project('chatty', 'c',        version: '0.1.14',
>>>>>>> 131a193e
  meson_version: '>= 0.41.0',
)

i18n = import('i18n')
gnome = import('gnome')

top_inc = include_directories('.')
src_inc = include_directories('src')

config_h = configuration_data()
config_h.set_quoted('GETTEXT_PACKAGE', 'purism-chatty')
config_h.set_quoted('LOCALEDIR', join_paths(get_option('prefix'), get_option('localedir')))
config_h.set_quoted('PACKAGE_NAME', meson.project_name())
config_h.set_quoted('PACKAGE_VERSION', meson.project_version())
configure_file(
  output: 'chatty-config.h',
  configuration: config_h,
)
add_project_arguments([
  '-I' + meson.build_root(),
  '-DGLIB_DISABLE_DEPRECATION_WARNINGS',
], language: 'c')

cc = meson.get_compiler('c')

global_c_args = []
test_c_args = [
  '-Wcast-align',
  '-Wdate-time',
  '-Wdeclaration-after-statement',
  ['-Werror=format-security', '-Werror=-format-nonliteral'],
  '-Wendif-labels',
  '-Werror=incompatible-pointer-types',
  '-Werror=missing-declarations',
  '-Werror=overflow',
  '-Werror=return-type',
  '-Werror=shift-count-overflow',
  '-Werror=shift-overflow=1',
  '-Werror=implicit-fallthrough=3',
  '-Wfloat-equal',
  '-Wformat-nonliteral',
  '-Wformat-security',
  '-Winit-self',
  '-Wmaybe-uninitialized',
  '-Wmissing-field-initializers',
  '-Wmissing-include-dirs',
  '-Wmissing-noreturn',
  '-Wnested-externs',
  '-Wno-missing-field-initializers',
  '-Wno-sign-compare',
  '-Wno-strict-aliasing',
  '-Wno-unused-parameter',
  '-Wold-style-definition',
  '-Wpointer-arith',
  '-Wredundant-decls',
  '-Wshadow',
  '-Wstrict-prototypes',
  '-Wswitch-default',
  '-Wswitch-enum',
  '-Wtype-limits',
  '-Wundef',
  '-Wunused-function',
]
if get_option('buildtype') != 'plain'
  test_c_args += '-fstack-protector-strong'
endif

foreach arg: test_c_args
  if cc.has_multi_arguments(arg)
    global_c_args += arg
  endif
endforeach
add_project_arguments(
  global_c_args,
  language: 'c'
)

run_data = configuration_data()
run_data.set('ABS_BUILDDIR', meson.current_build_dir())
run_data.set('ABS_SRCDIR', meson.current_source_dir())
configure_file(
  input: 'run.in',
  output: 'run',
  configuration: run_data)

libebook_dep = dependency('libebook-contacts-1.2')
libfeedback_dep = dependency('libfeedback-0.0')
libm_dep = cc.find_library('m')

subdir('completion')
subdir('data')
subdir('src')
subdir('tests')
subdir('po')

meson.add_install_script('build-aux/meson/postinstall.py')<|MERGE_RESOLUTION|>--- conflicted
+++ resolved
@@ -1,8 +1,4 @@
-<<<<<<< HEAD
-project('chatty', 'c',        version: '0.1.13',
-=======
 project('chatty', 'c',        version: '0.1.14',
->>>>>>> 131a193e
   meson_version: '>= 0.41.0',
 )
 
