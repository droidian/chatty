--- conflicted
+++ resolved
@@ -1,13 +1,3 @@
 [DEFAULT]
 debian-branch = debian/master
-<<<<<<< HEAD
-debian-tag = debian/v%(version)s
-debian-tag-msg = chatty v%(version)s
-upstream-branch = upstream/latest
-upstream-tag = v%(version)s
-
-[dch]
-multimaint-merge = True
-=======
-upstream-branch = upstream/latest
->>>>>>> ea2a856b
+upstream-branch = upstream/latest